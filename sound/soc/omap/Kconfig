config SND_OMAP_SOC
	tristate "SoC Audio for the Texas Instruments OMAP chips"
	depends on ARCH_OMAP

config SND_OMAP_SOC_MCBSP
	tristate
	select OMAP_MCBSP

config SND_OMAP_SOC_N810
	tristate "SoC Audio support for Nokia N810"
	depends on SND_OMAP_SOC && MACH_NOKIA_N810
	select SND_OMAP_SOC_MCBSP
	select OMAP_MUX
	select SND_SOC_TLV320AIC3X
	help
	  Say Y if you want to add support for SoC audio on Nokia N810.

config SND_OMAP_SOC_OMAP3_BEAGLE
	tristate "SoC Audio support for OMAP3 Beagle"
	depends on SND_OMAP_SOC && MACH_OMAP3_BEAGLE
	select SND_OMAP_SOC_MCBSP
	select SND_SOC_TWL4030
	help
	  Say Y if you want to add support for SoC audio on the Beagleboard.

config SND_OMAP_SOC_OSK5912
	tristate "SoC Audio support for omap osk5912"
	depends on SND_OMAP_SOC && MACH_OMAP_OSK
	select SND_OMAP_SOC_MCBSP
	select SND_SOC_TLV320AIC23
	help
	  Say Y if you want to add support for SoC audio on osk5912.

config SND_OMAP_SOC_OVERO
	tristate "SoC Audio support for Gumstix Overo"
<<<<<<< HEAD
	depends on SND_OMAP_SOC && MACH_OVERO
=======
	depends on TWL4030_CORE && SND_OMAP_SOC && MACH_OVERO
>>>>>>> c5976504
	select SND_OMAP_SOC_MCBSP
	select SND_SOC_TWL4030
	help
	  Say Y if you want to add support for SoC audio on the Gumstix Overo.

<<<<<<< HEAD
=======
config SND_OMAP_SOC_OMAP2EVM
	tristate "SoC Audio support for OMAP2EVM board"
	depends on TWL4030_CORE && SND_OMAP_SOC && MACH_OMAP2EVM
	select SND_OMAP_SOC_MCBSP
	select SND_SOC_TWL4030
	help
	  Say Y if you want to add support for SoC audio on the omap2evm board.

config SND_OMAP_SOC_SDP3430
	tristate "SoC Audio support for Texas Instruments SDP3430"
	depends on TWL4030_CORE && SND_OMAP_SOC && MACH_OMAP_3430SDP
	select SND_OMAP_SOC_MCBSP
	select SND_SOC_TWL4030
	help
	  Say Y if you want to add support for SoC audio on Texas Instruments
	  SDP3430.

config SND_OMAP_SOC_OMAP3_PANDORA
	tristate "SoC Audio support for OMAP3 Pandora"
	depends on TWL4030_CORE && SND_OMAP_SOC && MACH_OMAP3_PANDORA
	select SND_OMAP_SOC_MCBSP
	select SND_SOC_TWL4030
	help
	  Say Y if you want to add support for SoC audio on the OMAP3 Pandora.
>>>>>>> c5976504
<|MERGE_RESOLUTION|>--- conflicted
+++ resolved
@@ -15,14 +15,6 @@
 	help
 	  Say Y if you want to add support for SoC audio on Nokia N810.
 
-config SND_OMAP_SOC_OMAP3_BEAGLE
-	tristate "SoC Audio support for OMAP3 Beagle"
-	depends on SND_OMAP_SOC && MACH_OMAP3_BEAGLE
-	select SND_OMAP_SOC_MCBSP
-	select SND_SOC_TWL4030
-	help
-	  Say Y if you want to add support for SoC audio on the Beagleboard.
-
 config SND_OMAP_SOC_OSK5912
 	tristate "SoC Audio support for omap osk5912"
 	depends on SND_OMAP_SOC && MACH_OMAP_OSK
@@ -33,18 +25,12 @@
 
 config SND_OMAP_SOC_OVERO
 	tristate "SoC Audio support for Gumstix Overo"
-<<<<<<< HEAD
-	depends on SND_OMAP_SOC && MACH_OVERO
-=======
 	depends on TWL4030_CORE && SND_OMAP_SOC && MACH_OVERO
->>>>>>> c5976504
 	select SND_OMAP_SOC_MCBSP
 	select SND_SOC_TWL4030
 	help
 	  Say Y if you want to add support for SoC audio on the Gumstix Overo.
 
-<<<<<<< HEAD
-=======
 config SND_OMAP_SOC_OMAP2EVM
 	tristate "SoC Audio support for OMAP2EVM board"
 	depends on TWL4030_CORE && SND_OMAP_SOC && MACH_OMAP2EVM
@@ -68,5 +54,4 @@
 	select SND_OMAP_SOC_MCBSP
 	select SND_SOC_TWL4030
 	help
-	  Say Y if you want to add support for SoC audio on the OMAP3 Pandora.
->>>>>>> c5976504
+	  Say Y if you want to add support for SoC audio on the OMAP3 Pandora.