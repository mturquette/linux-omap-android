
# Miscellaneous I2C chip drivers configuration
#
# *** DEPRECATED! Do not add new entries! See Makefile ***
#

menu "Miscellaneous I2C Chip support"

config DS1682
	tristate "Dallas DS1682 Total Elapsed Time Recorder with Alarm"
	depends on EXPERIMENTAL
	help
	  If you say yes here you get support for Dallas Semiconductor
	  DS1682 Total Elapsed Time Recorder.

	  This driver can also be built as a module.  If so, the module
	  will be called ds1682.

config AT24
	tristate "EEPROMs from most vendors"
	depends on SYSFS && EXPERIMENTAL
	help
	  Enable this driver to get read/write support to most I2C EEPROMs,
	  after you configure the driver to know about each EEPROM on
	  your target board.  Use these generic chip names, instead of
	  vendor-specific ones like at24c64 or 24lc02:

	     24c00, 24c01, 24c02, spd (readonly 24c02), 24c04, 24c08,
	     24c16, 24c32, 24c64, 24c128, 24c256, 24c512, 24c1024

	  Unless you like data loss puzzles, always be sure that any chip
	  you configure as a 24c32 (32 kbit) or larger is NOT really a
	  24c16 (16 kbit) or smaller, and vice versa. Marking the chip
	  as read-only won't help recover from this. Also, if your chip
	  has any software write-protect mechanism you may want to review the
	  code to make sure this driver won't turn it on by accident.

	  If you use this with an SMBus adapter instead of an I2C adapter,
	  full functionality is not available.  Only smaller devices are
	  supported (24c16 and below, max 4 kByte).

	  This driver can also be built as a module.  If so, the module
	  will be called at24.

config SENSORS_EEPROM
	tristate "EEPROM reader"
	depends on EXPERIMENTAL
	help
	  If you say yes here you get read-only access to the EEPROM data
	  available on modern memory DIMMs and Sony Vaio laptops.  Such
	  EEPROMs could theoretically be available on other devices as well.

	  This driver can also be built as a module.  If so, the module
	  will be called eeprom.

config SENSORS_PCF8574
	tristate "Philips PCF8574 and PCF8574A (DEPRECATED)"
	depends on EXPERIMENTAL && GPIO_PCF857X = "n"
	default n
	help
	  If you say yes here you get support for Philips PCF8574 and 
	  PCF8574A chips. These chips are 8-bit I/O expanders for the I2C bus.

	  This driver can also be built as a module.  If so, the module
	  will be called pcf8574.

	  This driver is deprecated and will be dropped soon. Use
	  drivers/gpio/pcf857x.c instead.

	  These devices are hard to detect and rarely found on mainstream
	  hardware.  If unsure, say N.

config PCF8575
	tristate "Philips PCF8575 (DEPRECATED)"
	default n
	depends on GPIO_PCF857X = "n"
	help
	  If you say yes here you get support for Philips PCF8575 chip.
	  This chip is a 16-bit I/O expander for the I2C bus.  Several other
	  chip manufacturers sell equivalent chips, e.g. Texas Instruments.

	  This driver can also be built as a module.  If so, the module
	  will be called pcf8575.

	  This driver is deprecated and will be dropped soon. Use
	  drivers/gpio/pcf857x.c instead.

	  This device is hard to detect and is rarely found on mainstream
	  hardware.  If unsure, say N.

config SENSORS_PCA9539
	tristate "Philips PCA9539 16-bit I/O port (DEPRECATED)"
	depends on EXPERIMENTAL && GPIO_PCA953X = "n"
	help
	  If you say yes here you get support for the Philips PCA9539
	  16-bit I/O port.

	  This driver can also be built as a module.  If so, the module
	  will be called pca9539.

	  This driver is deprecated and will be dropped soon. Use
	  drivers/gpio/pca953x.c instead.

config SENSORS_PCF8591
	tristate "Philips PCF8591"
	depends on EXPERIMENTAL
	default n
	help
	  If you say yes here you get support for Philips PCF8591 chips.

	  This driver can also be built as a module.  If so, the module
	  will be called pcf8591.

	  These devices are hard to detect and rarely found on mainstream
	  hardware.  If unsure, say N.

config TWL4030_MADC
	tristate "TWL4030 MADC Driver"
	depends on TWL4030_CORE
	help
	  The TWL4030 Monitoring ADC driver enables the host
	  processor to monitor analog signals using analog-to-digital
	  conversions on the input source. TWL4030 MADC provides the
	  following features:
	   - Single 10-bit ADC with successive approximation register (SAR) conversion;
	   - Analog multiplexer for 16 inputs;
	   - Seven (of the 16) inputs are freely available;
	   - Battery voltage monitoring;
	   - Concurrent conversion request management;
	   - Interrupt signal to Primary Interrupt Handler;
	   - Averaging feature;
	   - Selective enable/disable of the averaging feature.

	  Say 'y' here to statically link this module into the kernel or 'm'
	  to build it as a dinamically loadable module. The module will be
	  called twl4030-madc.ko

config TWL4030_PWRBUTTON
	tristate "TWL4030 Power button Driver"
	depends on TWL4030_CORE

config TWL4030_POWEROFF
	tristate "TWL4030 device poweroff"
	depends on TWL4030_CORE

config SENSORS_MAX6875
	tristate "Maxim MAX6875 Power supply supervisor"
	depends on EXPERIMENTAL
	help
	  If you say yes here you get support for the Maxim MAX6875
	  EEPROM-programmable, quad power-supply sequencer/supervisor.

	  This provides an interface to program the EEPROM and reset the chip.

	  This driver also supports the Maxim MAX6874 hex power-supply
	  sequencer/supervisor if found at a compatible address.

	  This driver can also be built as a module.  If so, the module
	  will be called max6875.

config SENSORS_TSL2550
	tristate "Taos TSL2550 ambient light sensor"
	depends on EXPERIMENTAL
	help
	  If you say yes here you get support for the Taos TSL2550
	  ambient light sensor.

	  This driver can also be built as a module.  If so, the module
	  will be called tsl2550.

<<<<<<< HEAD
config SENSORS_TSL2563
       tristate "Taos TSL2563 ambient light sensor"
       depends on I2C && HWMON
       help
         If you say yes here you get support for the Taos TSL2563
         ambient light sensor.

         This driver can also be built as a module.  If so, the module
         will be called tsl2563.

config LP5521
	tristate "LP5521 LED driver chip"
	depends on I2C
	help
	  If you say yes here you get support for the National Semiconductor
	  LP5521 LED driver.

config MENELAUS
	bool "TWL92330/Menelaus PM chip"
	depends on I2C=y && ARCH_OMAP24XX
	help
	  If you say yes here you get support for the Texas Instruments
	  TWL92330/Menelaus Power Management chip. This include voltage
	  regulators, Dual slot memory card tranceivers, real-time clock
	  and other features that are often used in portable devices like
	  cell phones and PDAs.

config MCU_MPC8349EMITX
	tristate "MPC8349E-mITX MCU driver"
	depends on I2C && PPC_83xx
	select GENERIC_GPIO
	select ARCH_REQUIRE_GPIOLIB
	help
	  Say Y here to enable soft power-off functionality on the Freescale
	  boards with the MPC8349E-mITX-compatible MCU chips. This driver will
	  also register MCU GPIOs with the generic GPIO API, so you'll able
	  to use MCU pins as GPIOs.

=======
>>>>>>> 1de9e8e7
endmenu<|MERGE_RESOLUTION|>--- conflicted
+++ resolved
@@ -1,4 +1,4 @@
-
+#
 # Miscellaneous I2C chip drivers configuration
 #
 # *** DEPRECATED! Do not add new entries! See Makefile ***
@@ -168,7 +168,6 @@
 	  This driver can also be built as a module.  If so, the module
 	  will be called tsl2550.
 
-<<<<<<< HEAD
 config SENSORS_TSL2563
        tristate "Taos TSL2563 ambient light sensor"
        depends on I2C && HWMON
@@ -196,17 +195,4 @@
 	  and other features that are often used in portable devices like
 	  cell phones and PDAs.
 
-config MCU_MPC8349EMITX
-	tristate "MPC8349E-mITX MCU driver"
-	depends on I2C && PPC_83xx
-	select GENERIC_GPIO
-	select ARCH_REQUIRE_GPIOLIB
-	help
-	  Say Y here to enable soft power-off functionality on the Freescale
-	  boards with the MPC8349E-mITX-compatible MCU chips. This driver will
-	  also register MCU GPIOs with the generic GPIO API, so you'll able
-	  to use MCU pins as GPIOs.
-
-=======
->>>>>>> 1de9e8e7
 endmenu