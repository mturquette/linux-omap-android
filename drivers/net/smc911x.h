/*------------------------------------------------------------------------
 . smc911x.h - macros for SMSC's LAN911{5,6,7,8} single-chip Ethernet device.
 .
 . Copyright (C) 2005 Sensoria Corp.
 . Derived from the unified SMC91x driver by Nicolas Pitre
 .
 . This program is free software; you can redistribute it and/or modify
 . it under the terms of the GNU General Public License as published by
 . the Free Software Foundation; either version 2 of the License, or
 . (at your option) any later version.
 .
 . This program is distributed in the hope that it will be useful,
 . but WITHOUT ANY WARRANTY; without even the implied warranty of
 . MERCHANTABILITY or FITNESS FOR A PARTICULAR PURPOSE.  See the
 . GNU General Public License for more details.
 .
 . You should have received a copy of the GNU General Public License
 . along with this program; if not, write to the Free Software
 . Foundation, Inc., 59 Temple Place, Suite 330, Boston, MA  02111-1307  USA
 .
 . Information contained in this file was obtained from the LAN9118
 . manual from SMC.  To get a copy, if you really want one, you can find
 . information under www.smsc.com.
 .
 . Authors
 .	 Dustin McIntire		 <dustin@sensoria.com>
 .
 ---------------------------------------------------------------------------*/
#ifndef _SMC911X_H_
#define _SMC911X_H_

#include <linux/smc911x.h>
/*
 * Use the DMA feature on PXA chips
 */
#ifdef CONFIG_ARCH_PXA
  #define SMC_USE_PXA_DMA	1
  #define SMC_USE_16BIT		0
  #define SMC_USE_32BIT		1
  #define SMC_IRQ_SENSE		IRQF_TRIGGER_FALLING
#elif defined(CONFIG_SH_MAGIC_PANEL_R2)
  #define SMC_USE_16BIT		0
  #define SMC_USE_32BIT		1
  #define SMC_IRQ_SENSE		IRQF_TRIGGER_LOW
<<<<<<< HEAD
#elif defined(CONFIG_ARCH_OMAP34XX)
  #define SMC_USE_16BIT		0
  #define SMC_USE_32BIT		1
  #define SMC_IRQ_SENSE		IRQF_TRIGGER_LOW
  #define SMC_MEM_RESERVED	1
#elif defined(CONFIG_ARCH_OMAP24XX)
  #define SMC_USE_16BIT		0
  #define SMC_USE_32BIT		1
  #define SMC_IRQ_SENSE		IRQF_TRIGGER_LOW
  #define SMC_MEM_RESERVED	1
=======
#else
/*
 * Default configuration
 */

#define SMC_DYNAMIC_BUS_CONFIG
>>>>>>> 0967d61e
#endif

/* store this information for the driver.. */
struct smc911x_local {
	/*
	 * If I have to wait until the DMA is finished and ready to reload a
	 * packet, I will store the skbuff here. Then, the DMA will send it
	 * out and free it.
	 */
	struct sk_buff *pending_tx_skb;

	/* version/revision of the SMC911x chip */
	u16 version;
	u16 revision;

	/* FIFO sizes */
	int tx_fifo_kb;
	int tx_fifo_size;
	int rx_fifo_size;
	int afc_cfg;

	/* Contains the current active receive/phy mode */
	int ctl_rfduplx;
	int ctl_rspeed;

	u32 msg_enable;
	u32 phy_type;
	struct mii_if_info mii;

	/* work queue */
	struct work_struct phy_configure;

	int tx_throttle;
	spinlock_t lock;

	struct net_device *netdev;

#ifdef SMC_USE_DMA
	/* DMA needs the physical address of the chip */
	u_long physaddr;
	int rxdma;
	int txdma;
	int rxdma_active;
	int txdma_active;
	struct sk_buff *current_rx_skb;
	struct sk_buff *current_tx_skb;
	struct device *dev;
#endif
	void __iomem *base;
#ifdef SMC_DYNAMIC_BUS_CONFIG
	struct smc911x_platdata cfg;
#endif
};

/*
 * Define the bus width specific IO macros
 */

#ifdef SMC_DYNAMIC_BUS_CONFIG
static inline unsigned int SMC_inl(struct smc911x_local *lp, int reg)
{
	void __iomem *ioaddr = lp->base + reg;

	if (lp->cfg.flags & SMC911X_USE_32BIT)
		return readl(ioaddr);

	if (lp->cfg.flags & SMC911X_USE_16BIT)
		return readw(ioaddr) | (readw(ioaddr + 2) << 16);

	BUG();
}

static inline void SMC_outl(unsigned int value, struct smc911x_local *lp,
			    int reg)
{
	void __iomem *ioaddr = lp->base + reg;

	if (lp->cfg.flags & SMC911X_USE_32BIT) {
		writel(value, ioaddr);
		return;
	}

	if (lp->cfg.flags & SMC911X_USE_16BIT) {
		writew(value & 0xffff, ioaddr);
		writew(value >> 16, ioaddr + 2);
		return;
	}

	BUG();
}

static inline void SMC_insl(struct smc911x_local *lp, int reg,
			      void *addr, unsigned int count)
{
	void __iomem *ioaddr = lp->base + reg;

	if (lp->cfg.flags & SMC911X_USE_32BIT) {
		readsl(ioaddr, addr, count);
		return;
	}

	if (lp->cfg.flags & SMC911X_USE_16BIT) {
		readsw(ioaddr, addr, count * 2);
		return;
	}

	BUG();
}

static inline void SMC_outsl(struct smc911x_local *lp, int reg,
			     void *addr, unsigned int count)
{
	void __iomem *ioaddr = lp->base + reg;

	if (lp->cfg.flags & SMC911X_USE_32BIT) {
		writesl(ioaddr, addr, count);
		return;
	}

	if (lp->cfg.flags & SMC911X_USE_16BIT) {
		writesw(ioaddr, addr, count * 2);
		return;
	}

	BUG();
}
#else
#if	SMC_USE_16BIT
#define SMC_inl(lp, r)		 ((readw((lp)->base + (r)) & 0xFFFF) + (readw((lp)->base + (r) + 2) << 16))
#define SMC_outl(v, lp, r) 			 \
	do{					 \
		 writew(v & 0xFFFF, (lp)->base + (r));	 \
		 writew(v >> 16, (lp)->base + (r) + 2); \
	 } while (0)
#define SMC_insl(lp, r, p, l)	 readsw((short*)((lp)->base + (r)), p, l*2)
#define SMC_outsl(lp, r, p, l)	 writesw((short*)((lp)->base + (r)), p, l*2)

#elif	SMC_USE_32BIT
#define SMC_inl(lp, r)		 readl((lp)->base + (r))
#define SMC_outl(v, lp, r)	 writel(v, (lp)->base + (r))
#define SMC_insl(lp, r, p, l)	 readsl((int*)((lp)->base + (r)), p, l)
#define SMC_outsl(lp, r, p, l)	 writesl((int*)((lp)->base + (r)), p, l)

#endif /* SMC_USE_16BIT */
#endif /* SMC_DYNAMIC_BUS_CONFIG */


#ifdef SMC_USE_PXA_DMA
#define SMC_USE_DMA

/*
 * Define the request and free functions
 * These are unfortunately architecture specific as no generic allocation
 * mechanism exits
 */
#define SMC_DMA_REQUEST(dev, handler) \
	 pxa_request_dma(dev->name, DMA_PRIO_LOW, handler, dev)

#define SMC_DMA_FREE(dev, dma) \
	 pxa_free_dma(dma)

#define SMC_DMA_ACK_IRQ(dev, dma)					\
{									\
	if (DCSR(dma) & DCSR_BUSERR) {					\
		printk("%s: DMA %d bus error!\n", dev->name, dma);	\
	}								\
	DCSR(dma) = DCSR_STARTINTR|DCSR_ENDINTR|DCSR_BUSERR;		\
}

/*
 * Use a DMA for RX and TX packets.
 */
#include <linux/dma-mapping.h>
#include <asm/dma.h>
#include <asm/arch/pxa-regs.h>

static dma_addr_t rx_dmabuf, tx_dmabuf;
static int rx_dmalen, tx_dmalen;

#ifdef SMC_insl
#undef SMC_insl
#define SMC_insl(lp, r, p, l) \
	smc_pxa_dma_insl(lp, lp->physaddr, r, lp->rxdma, p, l)

static inline void
smc_pxa_dma_insl(struct smc911x_local *lp, u_long physaddr,
		int reg, int dma, u_char *buf, int len)
{
	/* 64 bit alignment is required for memory to memory DMA */
	if ((long)buf & 4) {
		*((u32 *)buf) = SMC_inl(lp, reg);
		buf += 4;
		len--;
	}

	len *= 4;
	rx_dmabuf = dma_map_single(lp->dev, buf, len, DMA_FROM_DEVICE);
	rx_dmalen = len;
	DCSR(dma) = DCSR_NODESC;
	DTADR(dma) = rx_dmabuf;
	DSADR(dma) = physaddr + reg;
	DCMD(dma) = (DCMD_INCTRGADDR | DCMD_BURST32 |
		DCMD_WIDTH4 | DCMD_ENDIRQEN | (DCMD_LENGTH & rx_dmalen));
	DCSR(dma) = DCSR_NODESC | DCSR_RUN;
}
#endif

#ifdef SMC_outsl
#undef SMC_outsl
#define SMC_outsl(lp, r, p, l) \
	 smc_pxa_dma_outsl(lp, lp->physaddr, r, lp->txdma, p, l)

static inline void
smc_pxa_dma_outsl(struct smc911x_local *lp, u_long physaddr,
		int reg, int dma, u_char *buf, int len)
{
	/* 64 bit alignment is required for memory to memory DMA */
	if ((long)buf & 4) {
		SMC_outl(*((u32 *)buf), lp, reg);
		buf += 4;
		len--;
	}

	len *= 4;
	tx_dmabuf = dma_map_single(lp->dev, buf, len, DMA_TO_DEVICE);
	tx_dmalen = len;
	DCSR(dma) = DCSR_NODESC;
	DSADR(dma) = tx_dmabuf;
	DTADR(dma) = physaddr + reg;
	DCMD(dma) = (DCMD_INCSRCADDR | DCMD_BURST32 |
		DCMD_WIDTH4 | DCMD_ENDIRQEN | (DCMD_LENGTH & tx_dmalen));
	DCSR(dma) = DCSR_NODESC | DCSR_RUN;
}
#endif
#endif	 /* SMC_USE_PXA_DMA */


/* Chip Parameters and Register Definitions */

#define SMC911X_TX_FIFO_LOW_THRESHOLD	(1536*2)

#define SMC911X_IO_EXTENT	 0x100

#define SMC911X_EEPROM_LEN	 7

/* Below are the register offsets and bit definitions
 * of the Lan911x memory space
 */
#define RX_DATA_FIFO		 (0x00)

#define TX_DATA_FIFO		 (0x20)
#define	TX_CMD_A_INT_ON_COMP_		(0x80000000)
#define	TX_CMD_A_INT_BUF_END_ALGN_	(0x03000000)
#define	TX_CMD_A_INT_4_BYTE_ALGN_	(0x00000000)
#define	TX_CMD_A_INT_16_BYTE_ALGN_	(0x01000000)
#define	TX_CMD_A_INT_32_BYTE_ALGN_	(0x02000000)
#define	TX_CMD_A_INT_DATA_OFFSET_	(0x001F0000)
#define	TX_CMD_A_INT_FIRST_SEG_		(0x00002000)
#define	TX_CMD_A_INT_LAST_SEG_		(0x00001000)
#define	TX_CMD_A_BUF_SIZE_		(0x000007FF)
#define	TX_CMD_B_PKT_TAG_		(0xFFFF0000)
#define	TX_CMD_B_ADD_CRC_DISABLE_	(0x00002000)
#define	TX_CMD_B_DISABLE_PADDING_	(0x00001000)
#define	TX_CMD_B_PKT_BYTE_LENGTH_	(0x000007FF)

#define RX_STATUS_FIFO		(0x40)
#define	RX_STS_PKT_LEN_			(0x3FFF0000)
#define	RX_STS_ES_			(0x00008000)
#define	RX_STS_BCST_			(0x00002000)
#define	RX_STS_LEN_ERR_			(0x00001000)
#define	RX_STS_RUNT_ERR_		(0x00000800)
#define	RX_STS_MCAST_			(0x00000400)
#define	RX_STS_TOO_LONG_		(0x00000080)
#define	RX_STS_COLL_			(0x00000040)
#define	RX_STS_ETH_TYPE_		(0x00000020)
#define	RX_STS_WDOG_TMT_		(0x00000010)
#define	RX_STS_MII_ERR_			(0x00000008)
#define	RX_STS_DRIBBLING_		(0x00000004)
#define	RX_STS_CRC_ERR_			(0x00000002)
#define RX_STATUS_FIFO_PEEK 	(0x44)
#define TX_STATUS_FIFO		(0x48)
#define	TX_STS_TAG_			(0xFFFF0000)
#define	TX_STS_ES_			(0x00008000)
#define	TX_STS_LOC_			(0x00000800)
#define	TX_STS_NO_CARR_			(0x00000400)
#define	TX_STS_LATE_COLL_		(0x00000200)
#define	TX_STS_MANY_COLL_		(0x00000100)
#define	TX_STS_COLL_CNT_		(0x00000078)
#define	TX_STS_MANY_DEFER_		(0x00000004)
#define	TX_STS_UNDERRUN_		(0x00000002)
#define	TX_STS_DEFERRED_		(0x00000001)
#define TX_STATUS_FIFO_PEEK	(0x4C)
#define ID_REV			(0x50)
#define	ID_REV_CHIP_ID_			(0xFFFF0000)  /* RO */
#define	ID_REV_REV_ID_			(0x0000FFFF)  /* RO */

#define INT_CFG			(0x54)
#define	INT_CFG_INT_DEAS_		(0xFF000000)  /* R/W */
#define	INT_CFG_INT_DEAS_CLR_		(0x00004000)
#define	INT_CFG_INT_DEAS_STS_		(0x00002000)
#define	INT_CFG_IRQ_INT_		(0x00001000)  /* RO */
#define	INT_CFG_IRQ_EN_			(0x00000100)  /* R/W */
#define	INT_CFG_IRQ_POL_		(0x00000010)  /* R/W Not Affected by SW Reset */
#define	INT_CFG_IRQ_TYPE_		(0x00000001)  /* R/W Not Affected by SW Reset */

#define INT_STS			(0x58)
#define	INT_STS_SW_INT_			(0x80000000)  /* R/WC */
#define	INT_STS_TXSTOP_INT_		(0x02000000)  /* R/WC */
#define	INT_STS_RXSTOP_INT_		(0x01000000)  /* R/WC */
#define	INT_STS_RXDFH_INT_		(0x00800000)  /* R/WC */
#define	INT_STS_RXDF_INT_		(0x00400000)  /* R/WC */
#define	INT_STS_TX_IOC_			(0x00200000)  /* R/WC */
#define	INT_STS_RXD_INT_		(0x00100000)  /* R/WC */
#define	INT_STS_GPT_INT_		(0x00080000)  /* R/WC */
#define	INT_STS_PHY_INT_		(0x00040000)  /* RO */
#define	INT_STS_PME_INT_		(0x00020000)  /* R/WC */
#define	INT_STS_TXSO_			(0x00010000)  /* R/WC */
#define	INT_STS_RWT_			(0x00008000)  /* R/WC */
#define	INT_STS_RXE_			(0x00004000)  /* R/WC */
#define	INT_STS_TXE_			(0x00002000)  /* R/WC */
//#define	INT_STS_ERX_		(0x00001000)  /* R/WC */
#define	INT_STS_TDFU_			(0x00000800)  /* R/WC */
#define	INT_STS_TDFO_			(0x00000400)  /* R/WC */
#define	INT_STS_TDFA_			(0x00000200)  /* R/WC */
#define	INT_STS_TSFF_			(0x00000100)  /* R/WC */
#define	INT_STS_TSFL_			(0x00000080)  /* R/WC */
//#define	INT_STS_RXDF_		(0x00000040)  /* R/WC */
#define	INT_STS_RDFO_			(0x00000040)  /* R/WC */
#define	INT_STS_RDFL_			(0x00000020)  /* R/WC */
#define	INT_STS_RSFF_			(0x00000010)  /* R/WC */
#define	INT_STS_RSFL_			(0x00000008)  /* R/WC */
#define	INT_STS_GPIO2_INT_		(0x00000004)  /* R/WC */
#define	INT_STS_GPIO1_INT_		(0x00000002)  /* R/WC */
#define	INT_STS_GPIO0_INT_		(0x00000001)  /* R/WC */

#define INT_EN			(0x5C)
#define	INT_EN_SW_INT_EN_		(0x80000000)  /* R/W */
#define	INT_EN_TXSTOP_INT_EN_		(0x02000000)  /* R/W */
#define	INT_EN_RXSTOP_INT_EN_		(0x01000000)  /* R/W */
#define	INT_EN_RXDFH_INT_EN_		(0x00800000)  /* R/W */
//#define	INT_EN_RXDF_INT_EN_		(0x00400000)  /* R/W */
#define	INT_EN_TIOC_INT_EN_		(0x00200000)  /* R/W */
#define	INT_EN_RXD_INT_EN_		(0x00100000)  /* R/W */
#define	INT_EN_GPT_INT_EN_		(0x00080000)  /* R/W */
#define	INT_EN_PHY_INT_EN_		(0x00040000)  /* R/W */
#define	INT_EN_PME_INT_EN_		(0x00020000)  /* R/W */
#define	INT_EN_TXSO_EN_			(0x00010000)  /* R/W */
#define	INT_EN_RWT_EN_			(0x00008000)  /* R/W */
#define	INT_EN_RXE_EN_			(0x00004000)  /* R/W */
#define	INT_EN_TXE_EN_			(0x00002000)  /* R/W */
//#define	INT_EN_ERX_EN_			(0x00001000)  /* R/W */
#define	INT_EN_TDFU_EN_			(0x00000800)  /* R/W */
#define	INT_EN_TDFO_EN_			(0x00000400)  /* R/W */
#define	INT_EN_TDFA_EN_			(0x00000200)  /* R/W */
#define	INT_EN_TSFF_EN_			(0x00000100)  /* R/W */
#define	INT_EN_TSFL_EN_			(0x00000080)  /* R/W */
//#define	INT_EN_RXDF_EN_			(0x00000040)  /* R/W */
#define	INT_EN_RDFO_EN_			(0x00000040)  /* R/W */
#define	INT_EN_RDFL_EN_			(0x00000020)  /* R/W */
#define	INT_EN_RSFF_EN_			(0x00000010)  /* R/W */
#define	INT_EN_RSFL_EN_			(0x00000008)  /* R/W */
#define	INT_EN_GPIO2_INT_		(0x00000004)  /* R/W */
#define	INT_EN_GPIO1_INT_		(0x00000002)  /* R/W */
#define	INT_EN_GPIO0_INT_		(0x00000001)  /* R/W */

#define BYTE_TEST		(0x64)
#define FIFO_INT		(0x68)
#define	FIFO_INT_TX_AVAIL_LEVEL_	(0xFF000000)  /* R/W */
#define	FIFO_INT_TX_STS_LEVEL_		(0x00FF0000)  /* R/W */
#define	FIFO_INT_RX_AVAIL_LEVEL_	(0x0000FF00)  /* R/W */
#define	FIFO_INT_RX_STS_LEVEL_		(0x000000FF)  /* R/W */

#define RX_CFG			(0x6C)
#define	RX_CFG_RX_END_ALGN_		(0xC0000000)  /* R/W */
#define		RX_CFG_RX_END_ALGN4_		(0x00000000)  /* R/W */
#define		RX_CFG_RX_END_ALGN16_		(0x40000000)  /* R/W */
#define		RX_CFG_RX_END_ALGN32_		(0x80000000)  /* R/W */
#define	RX_CFG_RX_DMA_CNT_		(0x0FFF0000)  /* R/W */
#define	RX_CFG_RX_DUMP_			(0x00008000)  /* R/W */
#define	RX_CFG_RXDOFF_			(0x00001F00)  /* R/W */
//#define	RX_CFG_RXBAD_			(0x00000001)  /* R/W */

#define TX_CFG			(0x70)
//#define	TX_CFG_TX_DMA_LVL_		(0xE0000000)	 /* R/W */
//#define	TX_CFG_TX_DMA_CNT_		(0x0FFF0000)	 /* R/W Self Clearing */
#define	TX_CFG_TXS_DUMP_		(0x00008000)  /* Self Clearing */
#define	TX_CFG_TXD_DUMP_		(0x00004000)  /* Self Clearing */
#define	TX_CFG_TXSAO_			(0x00000004)  /* R/W */
#define	TX_CFG_TX_ON_			(0x00000002)  /* R/W */
#define	TX_CFG_STOP_TX_			(0x00000001)  /* Self Clearing */

#define HW_CFG			(0x74)
#define	HW_CFG_TTM_			(0x00200000)  /* R/W */
#define	HW_CFG_SF_			(0x00100000)  /* R/W */
#define	HW_CFG_TX_FIF_SZ_		(0x000F0000)  /* R/W */
#define	HW_CFG_TR_			(0x00003000)  /* R/W */
#define	HW_CFG_PHY_CLK_SEL_		(0x00000060)  /* R/W */
#define		 HW_CFG_PHY_CLK_SEL_INT_PHY_ 	(0x00000000) /* R/W */
#define		 HW_CFG_PHY_CLK_SEL_EXT_PHY_ 	(0x00000020) /* R/W */
#define		 HW_CFG_PHY_CLK_SEL_CLK_DIS_ 	(0x00000040) /* R/W */
#define	HW_CFG_SMI_SEL_			(0x00000010)  /* R/W */
#define	HW_CFG_EXT_PHY_DET_		(0x00000008)  /* RO */
#define	HW_CFG_EXT_PHY_EN_		(0x00000004)  /* R/W */
#define	HW_CFG_32_16_BIT_MODE_		(0x00000004)  /* RO */
#define	HW_CFG_SRST_TO_			(0x00000002)  /* RO */
#define	HW_CFG_SRST_			(0x00000001)  /* Self Clearing */

#define RX_DP_CTRL		(0x78)
#define	RX_DP_CTRL_RX_FFWD_		(0x80000000)  /* R/W */
#define	RX_DP_CTRL_FFWD_BUSY_		(0x80000000)  /* RO */

#define RX_FIFO_INF		(0x7C)
#define	 RX_FIFO_INF_RXSUSED_		(0x00FF0000)  /* RO */
#define	 RX_FIFO_INF_RXDUSED_		(0x0000FFFF)  /* RO */

#define TX_FIFO_INF		(0x80)
#define	TX_FIFO_INF_TSUSED_		(0x00FF0000)  /* RO */
#define	TX_FIFO_INF_TDFREE_		(0x0000FFFF)  /* RO */

#define PMT_CTRL		(0x84)
#define	PMT_CTRL_PM_MODE_		(0x00003000)  /* Self Clearing */
#define	PMT_CTRL_PHY_RST_		(0x00000400)  /* Self Clearing */
#define	PMT_CTRL_WOL_EN_		(0x00000200)  /* R/W */
#define	PMT_CTRL_ED_EN_			(0x00000100)  /* R/W */
#define	PMT_CTRL_PME_TYPE_		(0x00000040)  /* R/W Not Affected by SW Reset */
#define	PMT_CTRL_WUPS_			(0x00000030)  /* R/WC */
#define		PMT_CTRL_WUPS_NOWAKE_		(0x00000000)  /* R/WC */
#define		PMT_CTRL_WUPS_ED_		(0x00000010)  /* R/WC */
#define		PMT_CTRL_WUPS_WOL_		(0x00000020)  /* R/WC */
#define		PMT_CTRL_WUPS_MULTI_		(0x00000030)  /* R/WC */
#define	PMT_CTRL_PME_IND_		(0x00000008)  /* R/W */
#define	PMT_CTRL_PME_POL_		(0x00000004)  /* R/W */
#define	PMT_CTRL_PME_EN_		(0x00000002)  /* R/W Not Affected by SW Reset */
#define	PMT_CTRL_READY_			(0x00000001)  /* RO */

#define GPIO_CFG		(0x88)
#define	GPIO_CFG_LED3_EN_		(0x40000000)  /* R/W */
#define	GPIO_CFG_LED2_EN_		(0x20000000)  /* R/W */
#define	GPIO_CFG_LED1_EN_		(0x10000000)  /* R/W */
#define	GPIO_CFG_GPIO2_INT_POL_		(0x04000000)  /* R/W */
#define	GPIO_CFG_GPIO1_INT_POL_		(0x02000000)  /* R/W */
#define	GPIO_CFG_GPIO0_INT_POL_		(0x01000000)  /* R/W */
#define	GPIO_CFG_EEPR_EN_		(0x00700000)  /* R/W */
#define	GPIO_CFG_GPIOBUF2_		(0x00040000)  /* R/W */
#define	GPIO_CFG_GPIOBUF1_		(0x00020000)  /* R/W */
#define	GPIO_CFG_GPIOBUF0_		(0x00010000)  /* R/W */
#define	GPIO_CFG_GPIODIR2_		(0x00000400)  /* R/W */
#define	GPIO_CFG_GPIODIR1_		(0x00000200)  /* R/W */
#define	GPIO_CFG_GPIODIR0_		(0x00000100)  /* R/W */
#define	GPIO_CFG_GPIOD4_		(0x00000010)  /* R/W */
#define	GPIO_CFG_GPIOD3_		(0x00000008)  /* R/W */
#define	GPIO_CFG_GPIOD2_		(0x00000004)  /* R/W */
#define	GPIO_CFG_GPIOD1_		(0x00000002)  /* R/W */
#define	GPIO_CFG_GPIOD0_		(0x00000001)  /* R/W */

#define GPT_CFG			(0x8C)
#define	GPT_CFG_TIMER_EN_		(0x20000000)  /* R/W */
#define	GPT_CFG_GPT_LOAD_		(0x0000FFFF)  /* R/W */

#define GPT_CNT			(0x90)
#define	GPT_CNT_GPT_CNT_		(0x0000FFFF)  /* RO */

#define ENDIAN			(0x98)
#define FREE_RUN		(0x9C)
#define RX_DROP			(0xA0)
#define MAC_CSR_CMD		(0xA4)
#define	 MAC_CSR_CMD_CSR_BUSY_		(0x80000000)  /* Self Clearing */
#define	 MAC_CSR_CMD_R_NOT_W_		(0x40000000)  /* R/W */
#define	 MAC_CSR_CMD_CSR_ADDR_		(0x000000FF)  /* R/W */

#define MAC_CSR_DATA		(0xA8)
#define AFC_CFG			(0xAC)
#define		AFC_CFG_AFC_HI_			(0x00FF0000)  /* R/W */
#define		AFC_CFG_AFC_LO_			(0x0000FF00)  /* R/W */
#define		AFC_CFG_BACK_DUR_		(0x000000F0)  /* R/W */
#define		AFC_CFG_FCMULT_			(0x00000008)  /* R/W */
#define		AFC_CFG_FCBRD_			(0x00000004)  /* R/W */
#define		AFC_CFG_FCADD_			(0x00000002)  /* R/W */
#define		AFC_CFG_FCANY_			(0x00000001)  /* R/W */

#define E2P_CMD			(0xB0)
#define	E2P_CMD_EPC_BUSY_		(0x80000000)  /* Self Clearing */
#define	E2P_CMD_EPC_CMD_			(0x70000000)  /* R/W */
#define		E2P_CMD_EPC_CMD_READ_		(0x00000000)  /* R/W */
#define		E2P_CMD_EPC_CMD_EWDS_		(0x10000000)  /* R/W */
#define		E2P_CMD_EPC_CMD_EWEN_		(0x20000000)  /* R/W */
#define		E2P_CMD_EPC_CMD_WRITE_		(0x30000000)  /* R/W */
#define		E2P_CMD_EPC_CMD_WRAL_		(0x40000000)  /* R/W */
#define		E2P_CMD_EPC_CMD_ERASE_		(0x50000000)  /* R/W */
#define		E2P_CMD_EPC_CMD_ERAL_		(0x60000000)  /* R/W */
#define		E2P_CMD_EPC_CMD_RELOAD_		(0x70000000)  /* R/W */
#define	E2P_CMD_EPC_TIMEOUT_		(0x00000200)  /* RO */
#define	E2P_CMD_MAC_ADDR_LOADED_	(0x00000100)  /* RO */
#define	E2P_CMD_EPC_ADDR_		(0x000000FF)  /* R/W */

#define E2P_DATA		(0xB4)
#define	E2P_DATA_EEPROM_DATA_		(0x000000FF)  /* R/W */
/* end of LAN register offsets and bit definitions */

/*
 ****************************************************************************
 ****************************************************************************
 * MAC Control and Status Register (Indirect Address)
 * Offset (through the MAC_CSR CMD and DATA port)
 ****************************************************************************
 ****************************************************************************
 *
 */
#define MAC_CR			(0x01)  /* R/W */

/* MAC_CR - MAC Control Register */
#define MAC_CR_RXALL_			(0x80000000)
// TODO: delete this bit? It is not described in the data sheet.
#define MAC_CR_HBDIS_			(0x10000000)
#define MAC_CR_RCVOWN_			(0x00800000)
#define MAC_CR_LOOPBK_			(0x00200000)
#define MAC_CR_FDPX_			(0x00100000)
#define MAC_CR_MCPAS_			(0x00080000)
#define MAC_CR_PRMS_			(0x00040000)
#define MAC_CR_INVFILT_			(0x00020000)
#define MAC_CR_PASSBAD_			(0x00010000)
#define MAC_CR_HFILT_			(0x00008000)
#define MAC_CR_HPFILT_			(0x00002000)
#define MAC_CR_LCOLL_			(0x00001000)
#define MAC_CR_BCAST_			(0x00000800)
#define MAC_CR_DISRTY_			(0x00000400)
#define MAC_CR_PADSTR_			(0x00000100)
#define MAC_CR_BOLMT_MASK_		(0x000000C0)
#define MAC_CR_DFCHK_			(0x00000020)
#define MAC_CR_TXEN_			(0x00000008)
#define MAC_CR_RXEN_			(0x00000004)

#define ADDRH			(0x02)	  /* R/W mask 0x0000FFFFUL */
#define ADDRL			(0x03)	  /* R/W mask 0xFFFFFFFFUL */
#define HASHH			(0x04)	  /* R/W */
#define HASHL			(0x05)	  /* R/W */

#define MII_ACC			(0x06)	  /* R/W */
#define MII_ACC_PHY_ADDR_		(0x0000F800)
#define MII_ACC_MIIRINDA_		(0x000007C0)
#define MII_ACC_MII_WRITE_		(0x00000002)
#define MII_ACC_MII_BUSY_		(0x00000001)

#define MII_DATA		(0x07)	  /* R/W mask 0x0000FFFFUL */

#define FLOW			(0x08)	  /* R/W */
#define FLOW_FCPT_			(0xFFFF0000)
#define FLOW_FCPASS_			(0x00000004)
#define FLOW_FCEN_			(0x00000002)
#define FLOW_FCBSY_			(0x00000001)

#define VLAN1			(0x09)	  /* R/W mask 0x0000FFFFUL */
#define VLAN1_VTI1_			(0x0000ffff)

#define VLAN2			(0x0A)	  /* R/W mask 0x0000FFFFUL */
#define VLAN2_VTI2_			(0x0000ffff)

#define WUFF			(0x0B)	  /* WO */

#define WUCSR			(0x0C)	  /* R/W */
#define WUCSR_GUE_			(0x00000200)
#define WUCSR_WUFR_			(0x00000040)
#define WUCSR_MPR_			(0x00000020)
#define WUCSR_WAKE_EN_			(0x00000004)
#define WUCSR_MPEN_			(0x00000002)

/*
 ****************************************************************************
 * Chip Specific MII Defines
 ****************************************************************************
 *
 * Phy register offsets and bit definitions
 *
 */

#define PHY_MODE_CTRL_STS	((u32)17)	/* Mode Control/Status Register */
//#define MODE_CTRL_STS_FASTRIP_	  ((u16)0x4000)
#define MODE_CTRL_STS_EDPWRDOWN_	 ((u16)0x2000)
//#define MODE_CTRL_STS_LOWSQEN_	   ((u16)0x0800)
//#define MODE_CTRL_STS_MDPREBP_	   ((u16)0x0400)
//#define MODE_CTRL_STS_FARLOOPBACK_  ((u16)0x0200)
//#define MODE_CTRL_STS_FASTEST_	   ((u16)0x0100)
//#define MODE_CTRL_STS_REFCLKEN_	   ((u16)0x0010)
//#define MODE_CTRL_STS_PHYADBP_	   ((u16)0x0008)
//#define MODE_CTRL_STS_FORCE_G_LINK_ ((u16)0x0004)
#define MODE_CTRL_STS_ENERGYON_	 	((u16)0x0002)

#define PHY_INT_SRC			((u32)29)
#define PHY_INT_SRC_ENERGY_ON_			((u16)0x0080)
#define PHY_INT_SRC_ANEG_COMP_			((u16)0x0040)
#define PHY_INT_SRC_REMOTE_FAULT_		((u16)0x0020)
#define PHY_INT_SRC_LINK_DOWN_			((u16)0x0010)
#define PHY_INT_SRC_ANEG_LP_ACK_		((u16)0x0008)
#define PHY_INT_SRC_PAR_DET_FAULT_		((u16)0x0004)
#define PHY_INT_SRC_ANEG_PGRX_			((u16)0x0002)

#define PHY_INT_MASK			((u32)30)
#define PHY_INT_MASK_ENERGY_ON_			((u16)0x0080)
#define PHY_INT_MASK_ANEG_COMP_			((u16)0x0040)
#define PHY_INT_MASK_REMOTE_FAULT_		((u16)0x0020)
#define PHY_INT_MASK_LINK_DOWN_			((u16)0x0010)
#define PHY_INT_MASK_ANEG_LP_ACK_		((u16)0x0008)
#define PHY_INT_MASK_PAR_DET_FAULT_		((u16)0x0004)
#define PHY_INT_MASK_ANEG_PGRX_			((u16)0x0002)

#define PHY_SPECIAL			((u32)31)
#define PHY_SPECIAL_ANEG_DONE_			((u16)0x1000)
#define PHY_SPECIAL_RES_			((u16)0x0040)
#define PHY_SPECIAL_RES_MASK_			((u16)0x0FE1)
#define PHY_SPECIAL_SPD_			((u16)0x001C)
#define PHY_SPECIAL_SPD_10HALF_			((u16)0x0004)
#define PHY_SPECIAL_SPD_10FULL_			((u16)0x0014)
#define PHY_SPECIAL_SPD_100HALF_		((u16)0x0008)
#define PHY_SPECIAL_SPD_100FULL_		((u16)0x0018)

#define LAN911X_INTERNAL_PHY_ID		(0x0007C000)

/* Chip ID values */
#define CHIP_9115	0x115
#define CHIP_9116	0x116
#define CHIP_9117	0x117
#define CHIP_9118	0x118

struct chip_id {
	u16 id;
	char *name;
};

static const struct chip_id chip_ids[] =  {
	{ CHIP_9115, "LAN9115" },
	{ CHIP_9116, "LAN9116" },
	{ CHIP_9117, "LAN9117" },
	{ CHIP_9118, "LAN9118" },
	{ 0, NULL },
};

#define IS_REV_A(x)	((x & 0xFFFF)==0)

/*
 * Macros to abstract register access according to the data bus
 * capabilities.  Please use those and not the in/out primitives.
 */
/* FIFO read/write macros */
#define SMC_PUSH_DATA(lp, p, l)	SMC_outsl( lp, TX_DATA_FIFO, p, (l) >> 2 )
#define SMC_PULL_DATA(lp, p, l)	SMC_insl ( lp, RX_DATA_FIFO, p, (l) >> 2 )
#define SMC_SET_TX_FIFO(lp, x) 	SMC_outl( x, lp, TX_DATA_FIFO )
#define SMC_GET_RX_FIFO(lp)	SMC_inl( lp, RX_DATA_FIFO )


/* I/O mapped register read/write macros */
#define SMC_GET_TX_STS_FIFO(lp)		SMC_inl( lp, TX_STATUS_FIFO )
#define SMC_GET_RX_STS_FIFO(lp)		SMC_inl( lp, RX_STATUS_FIFO )
#define SMC_GET_RX_STS_FIFO_PEEK(lp)	SMC_inl( lp, RX_STATUS_FIFO_PEEK )
#define SMC_GET_PN(lp)			(SMC_inl( lp, ID_REV ) >> 16)
#define SMC_GET_REV(lp)			(SMC_inl( lp, ID_REV ) & 0xFFFF)
#define SMC_GET_IRQ_CFG(lp)		SMC_inl( lp, INT_CFG )
#define SMC_SET_IRQ_CFG(lp, x)		SMC_outl( x, lp, INT_CFG )
#define SMC_GET_INT(lp)			SMC_inl( lp, INT_STS )
#define SMC_ACK_INT(lp, x)			SMC_outl( x, lp, INT_STS )
#define SMC_GET_INT_EN(lp)		SMC_inl( lp, INT_EN )
#define SMC_SET_INT_EN(lp, x)		SMC_outl( x, lp, INT_EN )
#define SMC_GET_BYTE_TEST(lp)		SMC_inl( lp, BYTE_TEST )
#define SMC_SET_BYTE_TEST(lp, x)		SMC_outl( x, lp, BYTE_TEST )
#define SMC_GET_FIFO_INT(lp)		SMC_inl( lp, FIFO_INT )
#define SMC_SET_FIFO_INT(lp, x)		SMC_outl( x, lp, FIFO_INT )
#define SMC_SET_FIFO_TDA(lp, x)					\
	do {							\
		unsigned long __flags;				\
		int __mask;					\
		local_irq_save(__flags);			\
		__mask = SMC_GET_FIFO_INT((lp)) & ~(0xFF<<24);	\
		SMC_SET_FIFO_INT( (lp), __mask | (x)<<24 );	\
		local_irq_restore(__flags);			\
	} while (0)
#define SMC_SET_FIFO_TSL(lp, x)					\
	do {							\
		unsigned long __flags;				\
		int __mask;					\
		local_irq_save(__flags);			\
		__mask = SMC_GET_FIFO_INT((lp)) & ~(0xFF<<16);	\
		SMC_SET_FIFO_INT( (lp), __mask | (((x) & 0xFF)<<16));	\
		local_irq_restore(__flags);			\
	} while (0)
#define SMC_SET_FIFO_RSA(lp, x)					\
	do {							\
		unsigned long __flags;				\
		int __mask;					\
		local_irq_save(__flags);			\
		__mask = SMC_GET_FIFO_INT((lp)) & ~(0xFF<<8);	\
		SMC_SET_FIFO_INT( (lp), __mask | (((x) & 0xFF)<<8));	\
		local_irq_restore(__flags);			\
	} while (0)
#define SMC_SET_FIFO_RSL(lp, x)					\
	do {							\
		unsigned long __flags;				\
		int __mask;					\
		local_irq_save(__flags);			\
		__mask = SMC_GET_FIFO_INT((lp)) & ~0xFF;	\
		SMC_SET_FIFO_INT( (lp),__mask | ((x) & 0xFF));	\
		local_irq_restore(__flags);			\
	} while (0)
#define SMC_GET_RX_CFG(lp)		SMC_inl( lp, RX_CFG )
#define SMC_SET_RX_CFG(lp, x)		SMC_outl( x, lp, RX_CFG )
#define SMC_GET_TX_CFG(lp)		SMC_inl( lp, TX_CFG )
#define SMC_SET_TX_CFG(lp, x)		SMC_outl( x, lp, TX_CFG )
#define SMC_GET_HW_CFG(lp)		SMC_inl( lp, HW_CFG )
#define SMC_SET_HW_CFG(lp, x)		SMC_outl( x, lp, HW_CFG )
#define SMC_GET_RX_DP_CTRL(lp)		SMC_inl( lp, RX_DP_CTRL )
#define SMC_SET_RX_DP_CTRL(lp, x)		SMC_outl( x, lp, RX_DP_CTRL )
#define SMC_GET_PMT_CTRL(lp)		SMC_inl( lp, PMT_CTRL )
#define SMC_SET_PMT_CTRL(lp, x)		SMC_outl( x, lp, PMT_CTRL )
#define SMC_GET_GPIO_CFG(lp)		SMC_inl( lp, GPIO_CFG )
#define SMC_SET_GPIO_CFG(lp, x)		SMC_outl( x, lp, GPIO_CFG )
#define SMC_GET_RX_FIFO_INF(lp)		SMC_inl( lp, RX_FIFO_INF )
#define SMC_SET_RX_FIFO_INF(lp, x)		SMC_outl( x, lp, RX_FIFO_INF )
#define SMC_GET_TX_FIFO_INF(lp)		SMC_inl( lp, TX_FIFO_INF )
#define SMC_SET_TX_FIFO_INF(lp, x)		SMC_outl( x, lp, TX_FIFO_INF )
#define SMC_GET_GPT_CFG(lp)		SMC_inl( lp, GPT_CFG )
#define SMC_SET_GPT_CFG(lp, x)		SMC_outl( x, lp, GPT_CFG )
#define SMC_GET_RX_DROP(lp)		SMC_inl( lp, RX_DROP )
#define SMC_SET_RX_DROP(lp, x)		SMC_outl( x, lp, RX_DROP )
#define SMC_GET_MAC_CMD(lp)		SMC_inl( lp, MAC_CSR_CMD )
#define SMC_SET_MAC_CMD(lp, x)		SMC_outl( x, lp, MAC_CSR_CMD )
#define SMC_GET_MAC_DATA(lp)		SMC_inl( lp, MAC_CSR_DATA )
#define SMC_SET_MAC_DATA(lp, x)		SMC_outl( x, lp, MAC_CSR_DATA )
#define SMC_GET_AFC_CFG(lp)		SMC_inl( lp, AFC_CFG )
#define SMC_SET_AFC_CFG(lp, x)		SMC_outl( x, lp, AFC_CFG )
#define SMC_GET_E2P_CMD(lp)		SMC_inl( lp, E2P_CMD )
#define SMC_SET_E2P_CMD(lp, x)		SMC_outl( x, lp, E2P_CMD )
#define SMC_GET_E2P_DATA(lp)		SMC_inl( lp, E2P_DATA )
#define SMC_SET_E2P_DATA(lp, x)		SMC_outl( x, lp, E2P_DATA )

/* MAC register read/write macros */
#define SMC_GET_MAC_CSR(lp,a,v)						\
	do {								\
		while (SMC_GET_MAC_CMD((lp)) & MAC_CSR_CMD_CSR_BUSY_);	\
		SMC_SET_MAC_CMD((lp),MAC_CSR_CMD_CSR_BUSY_ |		\
			MAC_CSR_CMD_R_NOT_W_ | (a) );			\
		while (SMC_GET_MAC_CMD((lp)) & MAC_CSR_CMD_CSR_BUSY_);	\
		v = SMC_GET_MAC_DATA((lp));			       	\
	} while (0)
#define SMC_SET_MAC_CSR(lp,a,v)						\
	do {								\
		while (SMC_GET_MAC_CMD((lp)) & MAC_CSR_CMD_CSR_BUSY_);	\
		SMC_SET_MAC_DATA((lp), v);				\
		SMC_SET_MAC_CMD((lp), MAC_CSR_CMD_CSR_BUSY_ | (a) );	\
		while (SMC_GET_MAC_CMD((lp)) & MAC_CSR_CMD_CSR_BUSY_);	\
	} while (0)
#define SMC_GET_MAC_CR(lp, x)	SMC_GET_MAC_CSR( (lp), MAC_CR, x )
#define SMC_SET_MAC_CR(lp, x)	SMC_SET_MAC_CSR( (lp), MAC_CR, x )
#define SMC_GET_ADDRH(lp, x)	SMC_GET_MAC_CSR( (lp), ADDRH, x )
#define SMC_SET_ADDRH(lp, x)	SMC_SET_MAC_CSR( (lp), ADDRH, x )
#define SMC_GET_ADDRL(lp, x)	SMC_GET_MAC_CSR( (lp), ADDRL, x )
#define SMC_SET_ADDRL(lp, x)	SMC_SET_MAC_CSR( (lp), ADDRL, x )
#define SMC_GET_HASHH(lp, x)	SMC_GET_MAC_CSR( (lp), HASHH, x )
#define SMC_SET_HASHH(lp, x)	SMC_SET_MAC_CSR( (lp), HASHH, x )
#define SMC_GET_HASHL(lp, x)	SMC_GET_MAC_CSR( (lp), HASHL, x )
#define SMC_SET_HASHL(lp, x)	SMC_SET_MAC_CSR( (lp), HASHL, x )
#define SMC_GET_MII_ACC(lp, x)	SMC_GET_MAC_CSR( (lp), MII_ACC, x )
#define SMC_SET_MII_ACC(lp, x)	SMC_SET_MAC_CSR( (lp), MII_ACC, x )
#define SMC_GET_MII_DATA(lp, x)	SMC_GET_MAC_CSR( (lp), MII_DATA, x )
#define SMC_SET_MII_DATA(lp, x)	SMC_SET_MAC_CSR( (lp), MII_DATA, x )
#define SMC_GET_FLOW(lp, x)		SMC_GET_MAC_CSR( (lp), FLOW, x )
#define SMC_SET_FLOW(lp, x)		SMC_SET_MAC_CSR( (lp), FLOW, x )
#define SMC_GET_VLAN1(lp, x)	SMC_GET_MAC_CSR( (lp), VLAN1, x )
#define SMC_SET_VLAN1(lp, x)	SMC_SET_MAC_CSR( (lp), VLAN1, x )
#define SMC_GET_VLAN2(lp, x)	SMC_GET_MAC_CSR( (lp), VLAN2, x )
#define SMC_SET_VLAN2(lp, x)	SMC_SET_MAC_CSR( (lp), VLAN2, x )
#define SMC_SET_WUFF(lp, x)		SMC_SET_MAC_CSR( (lp), WUFF, x )
#define SMC_GET_WUCSR(lp, x)	SMC_GET_MAC_CSR( (lp), WUCSR, x )
#define SMC_SET_WUCSR(lp, x)	SMC_SET_MAC_CSR( (lp), WUCSR, x )

/* PHY register read/write macros */
#define SMC_GET_MII(lp,a,phy,v)					\
	do {							\
		u32 __v;					\
		do {						\
			SMC_GET_MII_ACC((lp), __v);			\
		} while ( __v & MII_ACC_MII_BUSY_ );		\
		SMC_SET_MII_ACC( (lp), ((phy)<<11) | ((a)<<6) |	\
			MII_ACC_MII_BUSY_);			\
		do {						\
			SMC_GET_MII_ACC( (lp), __v);			\
		} while ( __v & MII_ACC_MII_BUSY_ );		\
		SMC_GET_MII_DATA((lp), v);				\
	} while (0)
#define SMC_SET_MII(lp,a,phy,v)					\
	do {							\
		u32 __v;					\
		do {						\
			SMC_GET_MII_ACC((lp), __v);			\
		} while ( __v & MII_ACC_MII_BUSY_ );		\
		SMC_SET_MII_DATA((lp), v);				\
		SMC_SET_MII_ACC( (lp), ((phy)<<11) | ((a)<<6) |	\
			MII_ACC_MII_BUSY_	 |		\
			MII_ACC_MII_WRITE_  );			\
		do {						\
			SMC_GET_MII_ACC((lp), __v);			\
		} while ( __v & MII_ACC_MII_BUSY_ );		\
	} while (0)
#define SMC_GET_PHY_BMCR(lp,phy,x)		SMC_GET_MII( (lp), MII_BMCR, phy, x )
#define SMC_SET_PHY_BMCR(lp,phy,x)		SMC_SET_MII( (lp), MII_BMCR, phy, x )
#define SMC_GET_PHY_BMSR(lp,phy,x)		SMC_GET_MII( (lp), MII_BMSR, phy, x )
#define SMC_GET_PHY_ID1(lp,phy,x)		SMC_GET_MII( (lp), MII_PHYSID1, phy, x )
#define SMC_GET_PHY_ID2(lp,phy,x)		SMC_GET_MII( (lp), MII_PHYSID2, phy, x )
#define SMC_GET_PHY_MII_ADV(lp,phy,x)	SMC_GET_MII( (lp), MII_ADVERTISE, phy, x )
#define SMC_SET_PHY_MII_ADV(lp,phy,x)	SMC_SET_MII( (lp), MII_ADVERTISE, phy, x )
#define SMC_GET_PHY_MII_LPA(lp,phy,x)	SMC_GET_MII( (lp), MII_LPA, phy, x )
#define SMC_SET_PHY_MII_LPA(lp,phy,x)	SMC_SET_MII( (lp), MII_LPA, phy, x )
#define SMC_GET_PHY_CTRL_STS(lp,phy,x)	SMC_GET_MII( (lp), PHY_MODE_CTRL_STS, phy, x )
#define SMC_SET_PHY_CTRL_STS(lp,phy,x)	SMC_SET_MII( (lp), PHY_MODE_CTRL_STS, phy, x )
#define SMC_GET_PHY_INT_SRC(lp,phy,x)	SMC_GET_MII( (lp), PHY_INT_SRC, phy, x )
#define SMC_SET_PHY_INT_SRC(lp,phy,x)	SMC_SET_MII( (lp), PHY_INT_SRC, phy, x )
#define SMC_GET_PHY_INT_MASK(lp,phy,x)	SMC_GET_MII( (lp), PHY_INT_MASK, phy, x )
#define SMC_SET_PHY_INT_MASK(lp,phy,x)	SMC_SET_MII( (lp), PHY_INT_MASK, phy, x )
#define SMC_GET_PHY_SPECIAL(lp,phy,x)	SMC_GET_MII( (lp), PHY_SPECIAL, phy, x )



/* Misc read/write macros */

#ifndef SMC_GET_MAC_ADDR
#define SMC_GET_MAC_ADDR(lp, addr)				\
	do {							\
		unsigned int __v;				\
								\
		SMC_GET_MAC_CSR((lp), ADDRL, __v);			\
		addr[0] = __v; addr[1] = __v >> 8;		\
		addr[2] = __v >> 16; addr[3] = __v >> 24;	\
		SMC_GET_MAC_CSR((lp), ADDRH, __v);			\
		addr[4] = __v; addr[5] = __v >> 8;		\
	} while (0)
#endif

#define SMC_SET_MAC_ADDR(lp, addr)				\
	do {							\
		 SMC_SET_MAC_CSR((lp), ADDRL,				\
				 addr[0] |			\
				(addr[1] << 8) |		\
				(addr[2] << 16) |		\
				(addr[3] << 24));		\
		 SMC_SET_MAC_CSR((lp), ADDRH, addr[4]|(addr[5] << 8));\
	} while (0)


#define SMC_WRITE_EEPROM_CMD(lp, cmd, addr)				\
	do {								\
		while (SMC_GET_E2P_CMD((lp)) & MAC_CSR_CMD_CSR_BUSY_);	\
		SMC_SET_MAC_CMD((lp), MAC_CSR_CMD_R_NOT_W_ | a );		\
		while (SMC_GET_MAC_CMD((lp)) & MAC_CSR_CMD_CSR_BUSY_);	\
	} while (0)

#endif	 /* _SMC911X_H_ */<|MERGE_RESOLUTION|>--- conflicted
+++ resolved
@@ -42,7 +42,6 @@
   #define SMC_USE_16BIT		0
   #define SMC_USE_32BIT		1
   #define SMC_IRQ_SENSE		IRQF_TRIGGER_LOW
-<<<<<<< HEAD
 #elif defined(CONFIG_ARCH_OMAP34XX)
   #define SMC_USE_16BIT		0
   #define SMC_USE_32BIT		1
@@ -53,14 +52,12 @@
   #define SMC_USE_32BIT		1
   #define SMC_IRQ_SENSE		IRQF_TRIGGER_LOW
   #define SMC_MEM_RESERVED	1
-=======
 #else
 /*
  * Default configuration
  */
 
 #define SMC_DYNAMIC_BUS_CONFIG
->>>>>>> 0967d61e
 #endif
 
 /* store this information for the driver.. */
