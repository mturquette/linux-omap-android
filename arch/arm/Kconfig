--- conflicted
+++ resolved
@@ -1066,13 +1066,11 @@
 
 source "drivers/rtc/Kconfig"
 
-<<<<<<< HEAD
+source "drivers/dma/Kconfig"
+
 if ARCH_OMAP
 source "drivers/cbus/Kconfig"
 endif
-=======
-source "drivers/dma/Kconfig"
->>>>>>> d6ba5a85
 
 endmenu
 
