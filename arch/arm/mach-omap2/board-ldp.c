/*
 * linux/arch/arm/mach-omap2/board-ldp.c
 *
 * Copyright (C) 2008 Texas Instruments Inc.
 * Nishant Kamat <nskamat@ti.com>
 *
 * Modified from mach-omap2/board-3430sdp.c
 *
 * This program is free software; you can redistribute it and/or modify
 * it under the terms of the GNU General Public License version 2 as
 * published by the Free Software Foundation.
 */

#include <linux/kernel.h>
#include <linux/init.h>
#include <linux/platform_device.h>
#include <linux/delay.h>
#include <linux/input.h>
#include <linux/gpio_keys.h>
#include <linux/workqueue.h>
#include <linux/err.h>
#include <linux/clk.h>
#include <linux/spi/spi.h>
#include <linux/spi/ads7846.h>
#include <linux/regulator/machine.h>
#include <linux/i2c/twl4030.h>
#include <linux/io.h>
#include <linux/smsc911x.h>

#include <mach/hardware.h>
#include <asm/mach-types.h>
#include <asm/mach/arch.h>
#include <asm/mach/map.h>

#include <mach/mcspi.h>
#include <mach/gpio.h>
#include <mach/board.h>
#include <mach/common.h>
#include <mach/gpmc.h>

#include <asm/delay.h>
#include <mach/control.h>
#include <mach/usb.h>
#include <mach/keypad.h>

#include "mmc-twl4030.h"

#define LDP_SMSC911X_CS		1
#define LDP_SMSC911X_GPIO	152
#define DEBUG_BASE		0x08000000
#define LDP_ETHR_START		DEBUG_BASE

static struct resource ldp_smsc911x_resources[] = {
	[0] = {
		.start	= LDP_ETHR_START,
		.end	= LDP_ETHR_START + SZ_4K,
		.flags	= IORESOURCE_MEM,
	},
	[1] = {
		.start	= 0,
		.end	= 0,
		.flags	= IORESOURCE_IRQ | IORESOURCE_IRQ_LOWLEVEL,
	},
};

static struct smsc911x_platform_config ldp_smsc911x_config = {
	.irq_polarity	= SMSC911X_IRQ_POLARITY_ACTIVE_LOW,
	.irq_type	= SMSC911X_IRQ_TYPE_OPEN_DRAIN,
	.flags		= SMSC911X_USE_32BIT,
	.phy_interface	= PHY_INTERFACE_MODE_MII,
};

static struct platform_device ldp_smsc911x_device = {
	.name		= "smsc911x",
	.id		= -1,
	.num_resources	= ARRAY_SIZE(ldp_smsc911x_resources),
	.resource	= ldp_smsc911x_resources,
	.dev		= {
		.platform_data = &ldp_smsc911x_config,
	},
};

static int ldp_twl4030_keymap[] = {
	KEY(0, 0, KEY_1),
	KEY(1, 0, KEY_2),
	KEY(2, 0, KEY_3),
	KEY(0, 1, KEY_4),
	KEY(1, 1, KEY_5),
	KEY(2, 1, KEY_6),
	KEY(3, 1, KEY_F5),
	KEY(0, 2, KEY_7),
	KEY(1, 2, KEY_8),
	KEY(2, 2, KEY_9),
	KEY(3, 2, KEY_F6),
	KEY(0, 3, KEY_F7),
	KEY(1, 3, KEY_0),
	KEY(2, 3, KEY_F8),
	PERSISTENT_KEY(4, 5),
	KEY(4, 4, KEY_VOLUMEUP),
	KEY(5, 5, KEY_VOLUMEDOWN),
	0
};

static struct twl4030_keypad_data ldp_kp_twl4030_data = {
	.rows		= 6,
	.cols		= 6,
	.keymap		= ldp_twl4030_keymap,
	.keymapsize	= ARRAY_SIZE(ldp_twl4030_keymap),
	.rep		= 1,
};

static struct gpio_keys_button ldp_gpio_keys_buttons[] = {
	[0] = {
		.code			= KEY_ENTER,
		.gpio			= 101,
		.desc			= "enter sw",
		.active_low		= 1,
		.debounce_interval	= 30,
	},
	[1] = {
		.code			= KEY_F1,
		.gpio			= 102,
		.desc			= "func 1",
		.active_low		= 1,
		.debounce_interval	= 30,
	},
	[2] = {
		.code			= KEY_F2,
		.gpio			= 103,
		.desc			= "func 2",
		.active_low		= 1,
		.debounce_interval	= 30,
	},
	[3] = {
		.code			= KEY_F3,
		.gpio			= 104,
		.desc			= "func 3",
		.active_low		= 1,
		.debounce_interval 	= 30,
	},
	[4] = {
		.code			= KEY_F4,
		.gpio			= 105,
		.desc			= "func 4",
		.active_low		= 1,
		.debounce_interval	= 30,
	},
	[5] = {
		.code			= KEY_LEFT,
		.gpio			= 106,
		.desc			= "left sw",
		.active_low		= 1,
		.debounce_interval	= 30,
	},
	[6] = {
		.code			= KEY_RIGHT,
		.gpio			= 107,
		.desc			= "right sw",
		.active_low		= 1,
		.debounce_interval	= 30,
	},
	[7] = {
		.code			= KEY_UP,
		.gpio			= 108,
		.desc			= "up sw",
		.active_low		= 1,
		.debounce_interval	= 30,
	},
	[8] = {
		.code			= KEY_DOWN,
		.gpio			= 109,
		.desc			= "down sw",
		.active_low		= 1,
		.debounce_interval	= 30,
	},
};

static struct gpio_keys_platform_data ldp_gpio_keys = {
	.buttons		= ldp_gpio_keys_buttons,
	.nbuttons		= ARRAY_SIZE(ldp_gpio_keys_buttons),
	.rep			= 1,
};

static struct platform_device ldp_gpio_keys_device = {
	.name		= "gpio-keys",
	.id		= -1,
	.dev		= {
		.platform_data	= &ldp_gpio_keys,
	},
};

static int ts_gpio;

/**
 * @brief ads7846_dev_init : Requests & sets GPIO line for pen-irq
 *
 * @return - void. If request gpio fails then Flag KERN_ERR.
 */
static void ads7846_dev_init(void)
{
	if (gpio_request(ts_gpio, "ads7846 irq") < 0) {
		printk(KERN_ERR "can't get ads746 pen down GPIO\n");
		return;
	}

	gpio_direction_input(ts_gpio);
	omap_set_gpio_debounce(ts_gpio, 1);
	omap_set_gpio_debounce_time(ts_gpio, 0xa);
}

static int ads7846_get_pendown_state(void)
{
	return !gpio_get_value(ts_gpio);
}

static struct ads7846_platform_data tsc2046_config __initdata = {
	.get_pendown_state	= ads7846_get_pendown_state,
	.keep_vref_on		= 1,
};

static struct omap2_mcspi_device_config tsc2046_mcspi_config = {
	.turbo_mode	= 0,
	.single_channel	= 1,	/* 0: slave, 1: master */
};

static struct spi_board_info ldp_spi_board_info[] __initdata = {
	[0] = {
		/*
		 * TSC2046 operates at a max freqency of 2MHz, so
		 * operate slightly below at 1.5MHz
		 */
		.modalias		= "ads7846",
		.bus_num		= 1,
		.chip_select		= 0,
		.max_speed_hz		= 1500000,
		.controller_data	= &tsc2046_mcspi_config,
		.irq			= 0,
		.platform_data		= &tsc2046_config,
	},
};

static inline void __init ldp_init_smsc911x(void)
{
	int eth_cs;
	unsigned long cs_mem_base;
	int eth_gpio = 0;

	eth_cs = LDP_SMSC911X_CS;

	if (gpmc_cs_request(eth_cs, SZ_16M, &cs_mem_base) < 0) {
		printk(KERN_ERR "Failed to request GPMC mem for smsc911x\n");
		return;
	}

	ldp_smsc911x_resources[0].start = cs_mem_base + 0x0;
	ldp_smsc911x_resources[0].end   = cs_mem_base + 0xff;
	udelay(100);

	eth_gpio = LDP_SMSC911X_GPIO;

	ldp_smsc911x_resources[1].start = OMAP_GPIO_IRQ(eth_gpio);

	if (gpio_request(eth_gpio, "smsc911x irq") < 0) {
		printk(KERN_ERR "Failed to request GPIO%d for smsc911x IRQ\n",
				eth_gpio);
		return;
	}
	gpio_direction_input(eth_gpio);
}

<<<<<<< HEAD
static void __init omap_ldp_init_irq(void)
{
	omap2_init_common_hw(NULL, NULL);
	omap_init_irq();
	omap_gpio_init();
	ldp_init_smsc911x();
}

=======
>>>>>>> 1f685b36
static struct platform_device ldp_lcd_device = {
	.name		= "ldp_lcd",
	.id		= -1,
};

static struct omap_lcd_config ldp_lcd_config __initdata = {
	.ctrl_name	= "internal",
};

static struct omap_board_config_kernel ldp_config[] __initdata = {
	{ OMAP_TAG_LCD,		&ldp_lcd_config },
};

static void __init omap_ldp_init_irq(void)
{
	omap_board_config = ldp_config;
	omap_board_config_size = ARRAY_SIZE(ldp_config);
	omap2_init_common_hw(NULL, NULL);
	omap_init_irq();
	omap_gpio_init();
	ldp_init_smsc911x();
}

static struct twl4030_usb_data ldp_usb_data = {
	.usb_mode	= T2_USB_MODE_ULPI,
};

static struct twl4030_gpio_platform_data ldp_gpio_data = {
	.gpio_base	= OMAP_MAX_GPIO_LINES,
	.irq_base	= TWL4030_GPIO_IRQ_BASE,
	.irq_end	= TWL4030_GPIO_IRQ_END,
};

static struct twl4030_madc_platform_data ldp_madc_data = {
	.irq_line	= 1,
};

static struct regulator_consumer_supply ldp_vmmc1_supply = {
	.supply			= "vmmc",
};

/* VMMC1 for MMC1 pins CMD, CLK, DAT0..DAT3 (20 mA, plus card == max 220 mA) */
static struct regulator_init_data ldp_vmmc1 = {
	.constraints = {
		.min_uV			= 1850000,
		.max_uV			= 3150000,
		.valid_modes_mask	= REGULATOR_MODE_NORMAL
					| REGULATOR_MODE_STANDBY,
		.valid_ops_mask		= REGULATOR_CHANGE_VOLTAGE
					| REGULATOR_CHANGE_MODE
					| REGULATOR_CHANGE_STATUS,
	},
	.num_consumer_supplies	= 1,
	.consumer_supplies	= &ldp_vmmc1_supply,
};

static struct twl4030_platform_data ldp_twldata = {
	.irq_base	= TWL4030_IRQ_BASE,
	.irq_end	= TWL4030_IRQ_END,

	/* platform_data for children goes here */
	.madc		= &ldp_madc_data,
	.usb		= &ldp_usb_data,
	.vmmc1		= &ldp_vmmc1,
	.gpio		= &ldp_gpio_data,
	.keypad		= &ldp_kp_twl4030_data,
};

static struct i2c_board_info __initdata ldp_i2c_boardinfo[] = {
	{
		I2C_BOARD_INFO("twl4030", 0x48),
		.flags = I2C_CLIENT_WAKE,
		.irq = INT_34XX_SYS_NIRQ,
		.platform_data = &ldp_twldata,
	},
};

static int __init omap_i2c_init(void)
{
	omap_register_i2c_bus(1, 2600, ldp_i2c_boardinfo,
			ARRAY_SIZE(ldp_i2c_boardinfo));
	omap_register_i2c_bus(2, 400, NULL, 0);
	omap_register_i2c_bus(3, 400, NULL, 0);
	return 0;
}

static struct twl4030_hsmmc_info mmc[] __initdata = {
	{
		.mmc		= 1,
		.wires		= 4,
		.gpio_cd	= -EINVAL,
		.gpio_wp	= -EINVAL,
	},
	{}	/* Terminator */
};

static struct platform_device *ldp_devices[] __initdata = {
	&ldp_smsc911x_device,
	&ldp_lcd_device,
	&ldp_gpio_keys_device,
};

static void __init omap_ldp_init(void)
{
	omap_i2c_init();
	platform_add_devices(ldp_devices, ARRAY_SIZE(ldp_devices));
	ts_gpio = 54;
	ldp_spi_board_info[0].irq = gpio_to_irq(ts_gpio);
	spi_register_board_info(ldp_spi_board_info,
				ARRAY_SIZE(ldp_spi_board_info));
	ads7846_dev_init();
	omap_serial_init();
	usb_musb_init();

	twl4030_mmc_init(mmc);
	/* link regulators to MMC adapters */
	ldp_vmmc1_supply.dev = mmc[0].dev;
}

static void __init omap_ldp_map_io(void)
{
	omap2_set_globals_343x();
	omap2_map_common_io();
}

MACHINE_START(OMAP_LDP, "OMAP LDP board")
	.phys_io	= 0x48000000,
	.io_pg_offst	= ((0xd8000000) >> 18) & 0xfffc,
	.boot_params	= 0x80000100,
	.map_io		= omap_ldp_map_io,
	.init_irq	= omap_ldp_init_irq,
	.init_machine	= omap_ldp_init,
	.timer		= &omap_timer,
MACHINE_END<|MERGE_RESOLUTION|>--- conflicted
+++ resolved
@@ -268,17 +268,6 @@
 	gpio_direction_input(eth_gpio);
 }
 
-<<<<<<< HEAD
-static void __init omap_ldp_init_irq(void)
-{
-	omap2_init_common_hw(NULL, NULL);
-	omap_init_irq();
-	omap_gpio_init();
-	ldp_init_smsc911x();
-}
-
-=======
->>>>>>> 1f685b36
 static struct platform_device ldp_lcd_device = {
 	.name		= "ldp_lcd",
 	.id		= -1,
