//kernel/linux-omap-fsample/arch/arm/mach-omap1/clock.c#2 - edit change 3808 (text)
/*
 *  linux/arch/arm/mach-omap1/clock.c
 *
 *  Copyright (C) 2004 - 2005 Nokia corporation
 *  Written by Tuukka Tikkanen <tuukka.tikkanen@elektrobit.com>
 *
 *  Modified to use omap shared clock framework by
 *  Tony Lindgren <tony@atomide.com>
 *
 * This program is free software; you can redistribute it and/or modify
 * it under the terms of the GNU General Public License version 2 as
 * published by the Free Software Foundation.
 */
#include <linux/module.h>
#include <linux/kernel.h>
#include <linux/list.h>
#include <linux/errno.h>
#include <linux/err.h>
#include <linux/clk.h>

#include <asm/io.h>
#include <asm/mach-types.h>

#include <asm/arch/cpu.h>
#include <asm/arch/usb.h>
#include <asm/arch/clock.h>
#include <asm/arch/sram.h>

#include "clock.h"

__u32 arm_idlect1_mask;

/*-------------------------------------------------------------------------
 * Omap1 specific clock functions
 *-------------------------------------------------------------------------*/

static void omap1_watchdog_recalc(struct clk * clk)
{
	clk->rate = clk->parent->rate / 14;
}

static void omap1_uart_recalc(struct clk * clk)
{
	unsigned int val = omap_readl(clk->enable_reg);
	if (val & clk->enable_bit)
		clk->rate = 48000000;
	else
		clk->rate = 12000000;
}

static int omap1_clk_enable_dsp_domain(struct clk *clk)
{
	int retval;

	retval = omap1_clk_enable(&api_ck.clk);
	if (!retval) {
		retval = omap1_clk_enable_generic(clk);
		omap1_clk_disable(&api_ck.clk);
	}

	return retval;
}

static void omap1_clk_disable_dsp_domain(struct clk *clk)
{
	if (omap1_clk_enable(&api_ck.clk) == 0) {
		omap1_clk_disable_generic(clk);
		omap1_clk_disable(&api_ck.clk);
	}
}

static int omap1_clk_enable_uart_functional(struct clk *clk)
{
	int ret;
	struct uart_clk *uclk;

	ret = omap1_clk_enable_generic(clk);
	if (ret == 0) {
		/* Set smart idle acknowledgement mode */
		uclk = (struct uart_clk *)clk;
		omap_writeb((omap_readb(uclk->sysc_addr) & ~0x10) | 8,
			    uclk->sysc_addr);
	}

	return ret;
}

static void omap1_clk_disable_uart_functional(struct clk *clk)
{
	struct uart_clk *uclk;

	/* Set force idle acknowledgement mode */
	uclk = (struct uart_clk *)clk;
	omap_writeb((omap_readb(uclk->sysc_addr) & ~0x18), uclk->sysc_addr);

	omap1_clk_disable_generic(clk);
}

static void omap1_clk_allow_idle(struct clk *clk)
{
	struct arm_idlect1_clk * iclk = (struct arm_idlect1_clk *)clk;

	if (!(clk->flags & CLOCK_IDLE_CONTROL))
		return;

	if (iclk->no_idle_count > 0 && !(--iclk->no_idle_count))
		arm_idlect1_mask |= 1 << iclk->idlect_shift;
}

static void omap1_clk_deny_idle(struct clk *clk)
{
	struct arm_idlect1_clk * iclk = (struct arm_idlect1_clk *)clk;

	if (!(clk->flags & CLOCK_IDLE_CONTROL))
		return;

	if (iclk->no_idle_count++ == 0)
		arm_idlect1_mask &= ~(1 << iclk->idlect_shift);
}

static __u16 verify_ckctl_value(__u16 newval)
{
	/* This function checks for following limitations set
	 * by the hardware (all conditions must be true):
	 * DSPMMU_CK == DSP_CK  or  DSPMMU_CK == DSP_CK/2
	 * ARM_CK >= TC_CK
	 * DSP_CK >= TC_CK
	 * DSPMMU_CK >= TC_CK
	 *
	 * In addition following rules are enforced:
	 * LCD_CK <= TC_CK
	 * ARMPER_CK <= TC_CK
	 *
	 * However, maximum frequencies are not checked for!
	 */
	__u8 per_exp;
	__u8 lcd_exp;
	__u8 arm_exp;
	__u8 dsp_exp;
	__u8 tc_exp;
	__u8 dspmmu_exp;

	per_exp = (newval >> CKCTL_PERDIV_OFFSET) & 3;
	lcd_exp = (newval >> CKCTL_LCDDIV_OFFSET) & 3;
	arm_exp = (newval >> CKCTL_ARMDIV_OFFSET) & 3;
	dsp_exp = (newval >> CKCTL_DSPDIV_OFFSET) & 3;
	tc_exp = (newval >> CKCTL_TCDIV_OFFSET) & 3;
	dspmmu_exp = (newval >> CKCTL_DSPMMUDIV_OFFSET) & 3;

	if (dspmmu_exp < dsp_exp)
		dspmmu_exp = dsp_exp;
	if (dspmmu_exp > dsp_exp+1)
		dspmmu_exp = dsp_exp+1;
	if (tc_exp < arm_exp)
		tc_exp = arm_exp;
	if (tc_exp < dspmmu_exp)
		tc_exp = dspmmu_exp;
	if (tc_exp > lcd_exp)
		lcd_exp = tc_exp;
	if (tc_exp > per_exp)
		per_exp = tc_exp;

	newval &= 0xf000;
	newval |= per_exp << CKCTL_PERDIV_OFFSET;
	newval |= lcd_exp << CKCTL_LCDDIV_OFFSET;
	newval |= arm_exp << CKCTL_ARMDIV_OFFSET;
	newval |= dsp_exp << CKCTL_DSPDIV_OFFSET;
	newval |= tc_exp << CKCTL_TCDIV_OFFSET;
	newval |= dspmmu_exp << CKCTL_DSPMMUDIV_OFFSET;

	return newval;
}

static int calc_dsor_exp(struct clk *clk, unsigned long rate)
{
	/* Note: If target frequency is too low, this function will return 4,
	 * which is invalid value. Caller must check for this value and act
	 * accordingly.
	 *
	 * Note: This function does not check for following limitations set
	 * by the hardware (all conditions must be true):
	 * DSPMMU_CK == DSP_CK  or  DSPMMU_CK == DSP_CK/2
	 * ARM_CK >= TC_CK
	 * DSP_CK >= TC_CK
	 * DSPMMU_CK >= TC_CK
	 */
	unsigned long realrate;
	struct clk * parent;
	unsigned  dsor_exp;

	if (unlikely(!(clk->flags & RATE_CKCTL)))
		return -EINVAL;

	parent = clk->parent;
	if (unlikely(parent == 0))
		return -EIO;

	realrate = parent->rate;
	for (dsor_exp=0; dsor_exp<4; dsor_exp++) {
		if (realrate <= rate)
			break;

		realrate /= 2;
	}

	return dsor_exp;
}

static void omap1_ckctl_recalc(struct clk * clk)
{
	int dsor;

	/* Calculate divisor encoded as 2-bit exponent */
	dsor = 1 << (3 & (omap_readw(ARM_CKCTL) >> clk->rate_offset));

	if (unlikely(clk->rate == clk->parent->rate / dsor))
		return; /* No change, quick exit */
	clk->rate = clk->parent->rate / dsor;

	if (unlikely(clk->flags & RATE_PROPAGATES))
		propagate_rate(clk);
}

static void omap1_ckctl_recalc_dsp_domain(struct clk * clk)
{
	int dsor;

	/* Calculate divisor encoded as 2-bit exponent
	 *
	 * The clock control bits are in DSP domain,
	 * so api_ck is needed for access.
	 * Note that DSP_CKCTL virt addr = phys addr, so
	 * we must use __raw_readw() instead of omap_readw().
	 */
	omap1_clk_enable(&api_ck.clk);
	dsor = 1 << (3 & (__raw_readw(DSP_CKCTL) >> clk->rate_offset));
	omap1_clk_disable(&api_ck.clk);

	if (unlikely(clk->rate == clk->parent->rate / dsor))
		return; /* No change, quick exit */
	clk->rate = clk->parent->rate / dsor;

	if (unlikely(clk->flags & RATE_PROPAGATES))
		propagate_rate(clk);
}

/* MPU virtual clock functions */
static int omap1_select_table_rate(struct clk * clk, unsigned long rate)
{
	/* Find the highest supported frequency <= rate and switch to it */
	struct mpu_rate * ptr;

	if (clk != &virtual_ck_mpu)
		return -EINVAL;

	for (ptr = rate_table; ptr->rate; ptr++) {
		if (ptr->xtal != ck_ref.rate)
			continue;

		/* DPLL1 cannot be reprogrammed without risking system crash */
		if (likely(ck_dpll1.rate!=0) && ptr->pll_rate != ck_dpll1.rate)
			continue;

		/* Can check only after xtal frequency check */
		if (ptr->rate <= rate)
			break;
	}

	if (!ptr->rate)
		return -EINVAL;

	/*
	 * In most cases we should not need to reprogram DPLL.
	 * Reprogramming the DPLL is tricky, it must be done from SRAM.
	 * (on 730, bit 13 must always be 1)
	 */
	if (cpu_is_omap730())
		omap_sram_reprogram_clock(ptr->dpllctl_val, ptr->ckctl_val | 0x2000);
	else
		omap_sram_reprogram_clock(ptr->dpllctl_val, ptr->ckctl_val);

	ck_dpll1.rate = ptr->pll_rate;
	propagate_rate(&ck_dpll1);
	return 0;
}

static int omap1_clk_set_rate_dsp_domain(struct clk *clk, unsigned long rate)
{
	int  ret = -EINVAL;
	int  dsor_exp;
	__u16  regval;

	if (clk->flags & RATE_CKCTL) {
		dsor_exp = calc_dsor_exp(clk, rate);
		if (dsor_exp > 3)
			dsor_exp = -EINVAL;
		if (dsor_exp < 0)
			return dsor_exp;

		regval = __raw_readw(DSP_CKCTL);
		regval &= ~(3 << clk->rate_offset);
		regval |= dsor_exp << clk->rate_offset;
		__raw_writew(regval, DSP_CKCTL);
		clk->rate = clk->parent->rate / (1 << dsor_exp);
		ret = 0;
	}

	if (unlikely(ret == 0 && (clk->flags & RATE_PROPAGATES)))
		propagate_rate(clk);

	return ret;
}

static long omap1_round_to_table_rate(struct clk * clk, unsigned long rate)
{
	/* Find the highest supported frequency <= rate */
	struct mpu_rate * ptr;
	long  highest_rate;

	if (clk != &virtual_ck_mpu)
		return -EINVAL;

	highest_rate = -EINVAL;

	for (ptr = rate_table; ptr->rate; ptr++) {
		if (ptr->xtal != ck_ref.rate)
			continue;

		highest_rate = ptr->rate;

		/* Can check only after xtal frequency check */
		if (ptr->rate <= rate)
			break;
	}

	return highest_rate;
}

static unsigned calc_ext_dsor(unsigned long rate)
{
	unsigned dsor;

	/* MCLK and BCLK divisor selection is not linear:
	 * freq = 96MHz / dsor
	 *
	 * RATIO_SEL range: dsor <-> RATIO_SEL
	 * 0..6: (RATIO_SEL+2) <-> (dsor-2)
	 * 6..48:  (8+(RATIO_SEL-6)*2) <-> ((dsor-8)/2+6)
	 * Minimum dsor is 2 and maximum is 96. Odd divisors starting from 9
	 * can not be used.
	 */
	for (dsor = 2; dsor < 96; ++dsor) {
		if ((dsor & 1) && dsor > 8)
			continue;
		if (rate >= 96000000 / dsor)
			break;
	}
	return dsor;
}

/* Only needed on 1510 */
static int omap1_set_uart_rate(struct clk * clk, unsigned long rate)
{
	unsigned int val;

	val = omap_readl(clk->enable_reg);
	if (rate == 12000000)
		val &= ~(1 << clk->enable_bit);
	else if (rate == 48000000)
		val |= (1 << clk->enable_bit);
	else
		return -EINVAL;
	omap_writel(val, clk->enable_reg);
	clk->rate = rate;

	return 0;
}

/* External clock (MCLK & BCLK) functions */
static int omap1_set_ext_clk_rate(struct clk * clk, unsigned long rate)
{
	unsigned dsor;
	__u16 ratio_bits;

	dsor = calc_ext_dsor(rate);
	clk->rate = 96000000 / dsor;
	if (dsor > 8)
		ratio_bits = ((dsor - 8) / 2 + 6) << 2;
	else
		ratio_bits = (dsor - 2) << 2;

	ratio_bits |= omap_readw(clk->enable_reg) & ~0xfd;
	omap_writew(ratio_bits, clk->enable_reg);

	return 0;
}

static long omap1_round_ext_clk_rate(struct clk * clk, unsigned long rate)
{
	return 96000000 / calc_ext_dsor(rate);
}

static void omap1_init_ext_clk(struct clk * clk)
{
	unsigned dsor;
	__u16 ratio_bits;

	/* Determine current rate and ensure clock is based on 96MHz APLL */
	ratio_bits = omap_readw(clk->enable_reg) & ~1;
	omap_writew(ratio_bits, clk->enable_reg);

	ratio_bits = (ratio_bits & 0xfc) >> 2;
	if (ratio_bits > 6)
		dsor = (ratio_bits - 6) * 2 + 8;
	else
		dsor = ratio_bits + 2;

	clk-> rate = 96000000 / dsor;
}

static int omap1_clk_enable(struct clk *clk)
{
	int ret = 0;
	if (clk->usecount++ == 0) {
		if (likely(clk->parent)) {
			ret = omap1_clk_enable(clk->parent);

			if (unlikely(ret != 0)) {
				clk->usecount--;
				return ret;
			}

			if (clk->flags & CLOCK_NO_IDLE_PARENT)
				omap1_clk_deny_idle(clk->parent);
		}

		ret = clk->enable(clk);

		if (unlikely(ret != 0) && clk->parent) {
			omap1_clk_disable(clk->parent);
			clk->usecount--;
		}
	}

	return ret;
}

static void omap1_clk_disable(struct clk *clk)
{
	if (clk->usecount > 0 && !(--clk->usecount)) {
		clk->disable(clk);
		if (likely(clk->parent)) {
			omap1_clk_disable(clk->parent);
			if (clk->flags & CLOCK_NO_IDLE_PARENT)
				omap1_clk_allow_idle(clk->parent);
		}
	}
}

static int omap1_clk_enable_generic(struct clk *clk)
{
	__u16 regval16;
	__u32 regval32;

	if (clk->flags & ALWAYS_ENABLED)
		return 0;

	if (unlikely(clk->enable_reg == 0)) {
		printk(KERN_ERR "clock.c: Enable for %s without enable code\n",
		       clk->name);
		return -EINVAL;
	}

	if (clk->flags & ENABLE_REG_32BIT) {
		if (clk->flags & VIRTUAL_IO_ADDRESS) {
			regval32 = __raw_readl(clk->enable_reg);
			regval32 |= (1 << clk->enable_bit);
			__raw_writel(regval32, clk->enable_reg);
		} else {
			regval32 = omap_readl(clk->enable_reg);
			regval32 |= (1 << clk->enable_bit);
			omap_writel(regval32, clk->enable_reg);
		}
	} else {
		if (clk->flags & VIRTUAL_IO_ADDRESS) {
			regval16 = __raw_readw(clk->enable_reg);
			regval16 |= (1 << clk->enable_bit);
			__raw_writew(regval16, clk->enable_reg);
		} else {
			regval16 = omap_readw(clk->enable_reg);
			regval16 |= (1 << clk->enable_bit);
			omap_writew(regval16, clk->enable_reg);
		}
	}

	return 0;
}

static void omap1_clk_disable_generic(struct clk *clk)
{
	__u16 regval16;
	__u32 regval32;

	if (clk->enable_reg == 0)
		return;

	if (clk->flags & ENABLE_REG_32BIT) {
		if (clk->flags & VIRTUAL_IO_ADDRESS) {
			regval32 = __raw_readl(clk->enable_reg);
			regval32 &= ~(1 << clk->enable_bit);
			__raw_writel(regval32, clk->enable_reg);
		} else {
			regval32 = omap_readl(clk->enable_reg);
			regval32 &= ~(1 << clk->enable_bit);
			omap_writel(regval32, clk->enable_reg);
		}
	} else {
		if (clk->flags & VIRTUAL_IO_ADDRESS) {
			regval16 = __raw_readw(clk->enable_reg);
			regval16 &= ~(1 << clk->enable_bit);
			__raw_writew(regval16, clk->enable_reg);
		} else {
			regval16 = omap_readw(clk->enable_reg);
			regval16 &= ~(1 << clk->enable_bit);
			omap_writew(regval16, clk->enable_reg);
		}
	}
}

static long omap1_clk_round_rate(struct clk *clk, unsigned long rate)
{
	int dsor_exp;

	if (clk->flags & RATE_FIXED)
		return clk->rate;

	if (clk->flags & RATE_CKCTL) {
		dsor_exp = calc_dsor_exp(clk, rate);
		if (dsor_exp < 0)
			return dsor_exp;
		if (dsor_exp > 3)
			dsor_exp = 3;
		return clk->parent->rate / (1 << dsor_exp);
	}

	if(clk->round_rate != 0)
		return clk->round_rate(clk, rate);

	return clk->rate;
}

static int omap1_clk_set_rate(struct clk *clk, unsigned long rate)
{
	int  ret = -EINVAL;
	int  dsor_exp;
	__u16  regval;

	if (clk->set_rate)
		ret = clk->set_rate(clk, rate);
	else if (clk->flags & RATE_CKCTL) {
		dsor_exp = calc_dsor_exp(clk, rate);
		if (dsor_exp > 3)
			dsor_exp = -EINVAL;
		if (dsor_exp < 0)
			return dsor_exp;

		regval = omap_readw(ARM_CKCTL);
		regval &= ~(3 << clk->rate_offset);
		regval |= dsor_exp << clk->rate_offset;
		regval = verify_ckctl_value(regval);
		omap_writew(regval, ARM_CKCTL);
		clk->rate = clk->parent->rate / (1 << dsor_exp);
		ret = 0;
	}

	if (unlikely(ret == 0 && (clk->flags & RATE_PROPAGATES)))
		propagate_rate(clk);

	return ret;
}

/*-------------------------------------------------------------------------
 * Omap1 clock reset and init functions
 *-------------------------------------------------------------------------*/

#ifdef CONFIG_OMAP_RESET_CLOCKS

static void __init omap1_clk_disable_unused(struct clk *clk)
{
	__u32 regval32;

	/* Clocks in the DSP domain need api_ck. Just assume bootloader
	 * has not enabled any DSP clocks */
	if ((u32)clk->enable_reg == DSP_IDLECT2) {
		printk(KERN_INFO "Skipping reset check for DSP domain "
		       "clock \"%s\"\n", clk->name);
		return;
	}

	/* Is the clock already disabled? */
	if (clk->flags & ENABLE_REG_32BIT) {
		if (clk->flags & VIRTUAL_IO_ADDRESS)
			regval32 = __raw_readl(clk->enable_reg);
			else
				regval32 = omap_readl(clk->enable_reg);
	} else {
		if (clk->flags & VIRTUAL_IO_ADDRESS)
			regval32 = __raw_readw(clk->enable_reg);
		else
			regval32 = omap_readw(clk->enable_reg);
	}

	if ((regval32 & (1 << clk->enable_bit)) == 0)
		return;

	/* FIXME: This clock seems to be necessary but no-one
	 * has asked for its activation. */
	if (clk == &tc2_ck		// FIX: pm.c (SRAM), CCP, Camera
	    || clk == &ck_dpll1out.clk	// FIX: SoSSI, SSR
	    || clk == &arm_gpio_ck	// FIX: GPIO code for 1510
		) {
		printk(KERN_INFO "FIXME: Clock \"%s\" seems unused\n",
		       clk->name);
		return;
	}

	printk(KERN_INFO "Disabling unused clock \"%s\"... ", clk->name);
	clk->disable(clk);
	printk(" done\n");
}

#else
#define omap1_clk_disable_unused	NULL
#endif

static struct clk_functions omap1_clk_functions = {
	.clk_enable		= omap1_clk_enable,
	.clk_disable		= omap1_clk_disable,
	.clk_round_rate		= omap1_clk_round_rate,
	.clk_set_rate		= omap1_clk_set_rate,
	.clk_disable_unused	= omap1_clk_disable_unused,
};

int __init omap1_clk_init(void)
{
	struct clk ** clkp;
	const struct omap_clock_config *info;
	int crystal_type = 0; /* Default 12 MHz */
	u32 reg;

#ifdef CONFIG_DEBUG_LL
	/* Resets some clocks that may be left on from bootloader,
<<<<<<< HEAD
 	 * but leaves serial clocks on.
=======
	 * but leaves serial clocks on.
>>>>>>> 67b1beba
 	 */
	omap_writel(0x3 << 29, MOD_CONF_CTRL_0);
#endif

	/* USB_REQ_EN will be disabled later if necessary (usb_dc_ck) */
	reg = omap_readw(SOFT_REQ_REG) & (1 << 4);
	omap_writew(reg, SOFT_REQ_REG);
	if (!cpu_is_omap15xx())
		omap_writew(0, SOFT_REQ_REG2);

	clk_init(&omap1_clk_functions);

	/* By default all idlect1 clocks are allowed to idle */
	arm_idlect1_mask = ~0;

	for (clkp = onchip_clks; clkp < onchip_clks+ARRAY_SIZE(onchip_clks); clkp++) {
		if (((*clkp)->flags &CLOCK_IN_OMAP1510) && cpu_is_omap1510()) {
			clk_register(*clkp);
			continue;
		}

		if (((*clkp)->flags &CLOCK_IN_OMAP16XX) && cpu_is_omap16xx()) {
			clk_register(*clkp);
			continue;
		}

		if (((*clkp)->flags &CLOCK_IN_OMAP730) && cpu_is_omap730()) {
			clk_register(*clkp);
			continue;
		}

		if (((*clkp)->flags &CLOCK_IN_OMAP310) && cpu_is_omap310()) {
			clk_register(*clkp);
			continue;
		}
	}

	info = omap_get_config(OMAP_TAG_CLOCK, struct omap_clock_config);
	if (info != NULL) {
		if (!cpu_is_omap15xx())
			crystal_type = info->system_clock_type;
	}

#if defined(CONFIG_ARCH_OMAP730)
	ck_ref.rate = 13000000;
#elif defined(CONFIG_ARCH_OMAP16XX)
	if (crystal_type == 2)
		ck_ref.rate = 19200000;
#endif

	printk("Clocks: ARM_SYSST: 0x%04x DPLL_CTL: 0x%04x ARM_CKCTL: 0x%04x\n",
	       omap_readw(ARM_SYSST), omap_readw(DPLL_CTL),
	       omap_readw(ARM_CKCTL));

	/* We want to be in syncronous scalable mode */
	omap_writew(0x1000, ARM_SYSST);

#ifdef CONFIG_OMAP_CLOCKS_SET_BY_BOOTLOADER
	/* Use values set by bootloader. Determine PLL rate and recalculate
	 * dependent clocks as if kernel had changed PLL or divisors.
	 */
	{
		unsigned pll_ctl_val = omap_readw(DPLL_CTL);

		ck_dpll1.rate = ck_ref.rate; /* Base xtal rate */
		if (pll_ctl_val & 0x10) {
			/* PLL enabled, apply multiplier and divisor */
			if (pll_ctl_val & 0xf80)
				ck_dpll1.rate *= (pll_ctl_val & 0xf80) >> 7;
			ck_dpll1.rate /= ((pll_ctl_val & 0x60) >> 5) + 1;
		} else {
			/* PLL disabled, apply bypass divisor */
			switch (pll_ctl_val & 0xc) {
			case 0:
				break;
			case 0x4:
				ck_dpll1.rate /= 2;
				break;
			default:
				ck_dpll1.rate /= 4;
				break;
			}
		}
	}
	propagate_rate(&ck_dpll1);
#else
	/* Find the highest supported frequency and enable it */
	if (omap1_select_table_rate(&virtual_ck_mpu, ~0)) {
		printk(KERN_ERR "System frequencies not set. Check your config.\n");
		/* Guess sane values (60MHz) */
		omap_writew(0x2290, DPLL_CTL);
		omap_writew(cpu_is_omap730() ? 0x3005 : 0x1005, ARM_CKCTL);
		ck_dpll1.rate = 60000000;
		propagate_rate(&ck_dpll1);
	}
#endif
	/* Cache rates for clocks connected to ck_ref (not dpll1) */
	propagate_rate(&ck_ref);
	printk(KERN_INFO "Clocking rate (xtal/DPLL1/MPU): "
		"%ld.%01ld/%ld.%01ld/%ld.%01ld MHz\n",
	       ck_ref.rate / 1000000, (ck_ref.rate / 100000) % 10,
	       ck_dpll1.rate / 1000000, (ck_dpll1.rate / 100000) % 10,
	       arm_ck.rate / 1000000, (arm_ck.rate / 100000) % 10);

#if defined(CONFIG_MACH_OMAP_PERSEUS2) || defined(CONFIG_MACH_OMAP_FSAMPLE)
	/* Select slicer output as OMAP input clock */
	omap_writew(omap_readw(OMAP730_PCC_UPLD_CTRL) & ~0x1, OMAP730_PCC_UPLD_CTRL);
#endif

	/* Amstrad Delta wants BCLK high when inactive */
	if (machine_is_ams_delta())
		omap_writel(omap_readl(ULPD_CLOCK_CTRL) |
				(1 << SDW_MCLK_INV_BIT),
				ULPD_CLOCK_CTRL);

	/* Turn off DSP and ARM_TIMXO. Make sure ARM_INTHCK is not divided */
	/* (on 730, bit 13 must not be cleared) */
	if (cpu_is_omap730())
		omap_writew(omap_readw(ARM_CKCTL) & 0x2fff, ARM_CKCTL);
	else
		omap_writew(omap_readw(ARM_CKCTL) & 0x0fff, ARM_CKCTL);

	/* Put DSP/MPUI into reset until needed */
	omap_writew(0, ARM_RSTCT1);
	omap_writew(1, ARM_RSTCT2);
	omap_writew(0x400, ARM_IDLECT1);

	/*
	 * According to OMAP5910 Erratum SYS_DMA_1, bit DMACK_REQ (bit 8)
	 * of the ARM_IDLECT2 register must be set to zero. The power-on
	 * default value of this bit is one.
	 */
	omap_writew(0x0000, ARM_IDLECT2);	/* Turn LCD clock off also */

	/*
	 * Only enable those clocks we will need, let the drivers
	 * enable other clocks as necessary
	 */
	clk_enable(&armper_ck.clk);
	clk_enable(&armxor_ck.clk);
	clk_enable(&armtim_ck.clk); /* This should be done by timer code */

	if (cpu_is_omap15xx())
		clk_enable(&arm_gpio_ck);

	return 0;
}
<|MERGE_RESOLUTION|>--- conflicted
+++ resolved
@@ -432,7 +432,8 @@
 			}
 
 			if (clk->flags & CLOCK_NO_IDLE_PARENT)
-				omap1_clk_deny_idle(clk->parent);
+				if (!cpu_is_omap24xx())
+					omap1_clk_deny_idle(clk->parent);
 		}
 
 		ret = clk->enable(clk);
@@ -453,7 +454,8 @@
 		if (likely(clk->parent)) {
 			omap1_clk_disable(clk->parent);
 			if (clk->flags & CLOCK_NO_IDLE_PARENT)
-				omap1_clk_allow_idle(clk->parent);
+				if (!cpu_is_omap24xx())
+					omap1_clk_allow_idle(clk->parent);
 		}
 	}
 }
@@ -469,7 +471,7 @@
 	if (unlikely(clk->enable_reg == 0)) {
 		printk(KERN_ERR "clock.c: Enable for %s without enable code\n",
 		       clk->name);
-		return -EINVAL;
+		return 0;
 	}
 
 	if (clk->flags & ENABLE_REG_32BIT) {
@@ -649,22 +651,10 @@
 	int crystal_type = 0; /* Default 12 MHz */
 	u32 reg;
 
-#ifdef CONFIG_DEBUG_LL
-	/* Resets some clocks that may be left on from bootloader,
-<<<<<<< HEAD
- 	 * but leaves serial clocks on.
-=======
-	 * but leaves serial clocks on.
->>>>>>> 67b1beba
- 	 */
-	omap_writel(0x3 << 29, MOD_CONF_CTRL_0);
-#endif
-
 	/* USB_REQ_EN will be disabled later if necessary (usb_dc_ck) */
 	reg = omap_readw(SOFT_REQ_REG) & (1 << 4);
 	omap_writew(reg, SOFT_REQ_REG);
-	if (!cpu_is_omap15xx())
-		omap_writew(0, SOFT_REQ_REG2);
+	omap_writew(0, SOFT_REQ_REG2);
 
 	clk_init(&omap1_clk_functions);
 
@@ -695,7 +685,7 @@
 
 	info = omap_get_config(OMAP_TAG_CLOCK, struct omap_clock_config);
 	if (info != NULL) {
-		if (!cpu_is_omap15xx())
+		if (!cpu_is_omap1510())
 			crystal_type = info->system_clock_type;
 	}
 
